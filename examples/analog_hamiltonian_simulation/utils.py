--- conflicted
+++ resolved
@@ -35,9 +35,175 @@
             plt.gca().add_patch( plt.Circle((site[0],site[1]), blockade_radius, color="b", alpha=0.3) )
         plt.gca().set_aspect(1)
     plt.show()
-        
-<<<<<<< HEAD
-=======
+
+
+def zero_time_series_like(other_time_series: TimeSeries) -> TimeSeries:
+    """Obtain a zero time series with the same time points as the given time series
+
+        Args:
+            other_time_series (TimeSeries): The given time series
+
+        Returns:
+            TimeSeries: A zero time series with the same time points as the given time series
+    """            
+    ts = TimeSeries()
+    for t in other_time_series.times():
+        ts.put(t, 0.0)
+    return ts
+
+
+def rabi_pulse(
+    rabi_phase: float, 
+    omega_max: float,
+    omega_slew_rate_max: float
+) -> Tuple[List[float], List[float]]:
+    """Get a time series for Rabi frequency with specified Rabi phase, maximum amplitude
+    and maximum slew rate
+
+        Args:
+            rabi_phase (float): The Rabi phase 
+            omega_max (float): The maximum amplitude 
+            omega_slew_rate_max (float): The maximum slew rate
+
+        Returns:
+            Tuple[List[float], List[float]]: A tuple containing the time points and values
+                of the time series for the time dependent Rabi frequency
+
+        Notes: By Rabi phase, it means the integral of the amplitude of a time-dependent 
+            Rabi frequency, \int_0^T\Omega(t)dt, where T is the duration.
+    """
+
+    phase_threshold = omega_max**2 / omega_slew_rate_max
+    if rabi_phase <= phase_threshold:
+        t_ramp = np.sqrt(rabi_phase / omega_slew_rate_max)
+        t_plateau = 0
+    else:
+        t_ramp = omega_max / omega_slew_rate_max
+        t_plateau = (rabi_phase / omega_max) - t_ramp
+    t_pules = 2 * t_ramp + t_plateau
+    time_points = [0, t_ramp, t_ramp + t_plateau, t_pules]
+    amplitude_values = [0, t_ramp * omega_slew_rate_max, t_ramp * omega_slew_rate_max, 0]
+    
+    return time_points, amplitude_values
+
+
+def get_counts(result: AnalogHamiltonianSimulationQuantumTaskResult) -> Dict[str, int]:
+    """Aggregate state counts from AHS shot results
+
+        Args:
+            result (AnalogHamiltonianSimulationQuantumTaskResult): The result 
+                from which the aggregated state counts are obtained
+
+        Returns:
+            Dict[str, int]: number of times each state configuration is measured
+
+        Notes: We use the following convention to denote the state of an atom (site):
+            e: empty site
+            r: Rydberg state atom
+            g: ground state atom
+    """
+
+    state_counts = Counter()
+    states = ['e', 'r', 'g']
+    for shot in result.measurements:
+        pre = shot.pre_sequence
+        post = shot.post_sequence
+        state_idx = np.array(pre) * (1 + np.array(post))
+        state = "".join(map(lambda s_idx: states[s_idx], state_idx))
+        state_counts.update((state,))
+
+    return dict(state_counts)
+
+
+def get_drive(
+    times: List[float], 
+    amplitude_values: List[float], 
+    detuning_values: List[float], 
+    phase_values: List[float]
+) -> DrivingField:
+    """Get the driving field from a set of time points and values of the fields
+
+        Args:
+            times (List[float]): The time points of the driving field
+            amplitude_values (List[float]): The values of the amplitude
+            detuning_values (List[float]): The values of the detuning
+            phase_values (List[float]): The values of the phase
+
+        Returns:
+            DrivingField: The driving field obtained
+    """
+    assert len(times) == len(amplitude_values)
+    assert len(times) == len(detuning_values)
+    assert len(times) == len(phase_values)
+    
+    amplitude = TimeSeries()
+    detuning = TimeSeries()  
+    phase = TimeSeries()    
+    
+    for t, amplitude_value, detuning_value, phase_value in zip(times, amplitude_values, detuning_values, phase_values):
+        amplitude.put(t, amplitude_value)
+        detuning.put(t, detuning_value)
+        phase.put(t, phase_value) 
+
+    drive = DrivingField(
+        amplitude=amplitude, 
+        detuning=detuning, 
+        phase=phase
+    )    
+    
+    return drive
+
+
+def get_shift(times, values, pattern):
+    assert len(times) == len(values)    
+    
+    magnitude = TimeSeries()
+    for t, v in zip(times, values):
+        magnitude.put(t, v)
+    shift = ShiftingField(Field(magnitude, Pattern(pattern)))
+
+    return shift
+                    
+def show_global_drive(drive, axes=None, **plot_ops):
+    """Plot the driving field
+
+        Args:
+            drive (DrivingField): The driving field to be plot
+            axes: matplotlib axis to draw on
+            **plot_ops: options passed to matplitlib.pyplot.plot
+    """   
+
+    data = {
+        'amplitude [rad/s]': drive.amplitude.time_series,
+        'detuning [rad/s]': drive.detuning.time_series,
+        'phase [rad]': drive.phase.time_series,
+    }
+
+
+    if axes is None:
+        fig, axes = plt.subplots(3, 1, figsize=(7, 7), sharex=True)
+
+    for ax, data_name in zip(axes, data.keys()):
+        if data_name == 'phase [rad]':
+            ax.step(data[data_name].times(), data[data_name].values(), '.-', where='post',**plot_ops)
+        else:
+            ax.plot(data[data_name].times(), data[data_name].values(), '.-',**plot_ops)
+        ax.set_ylabel(data_name)
+        ax.grid(ls=':')
+    axes[-1].set_xlabel('time [s]')
+    plt.tight_layout()
+    return axes
+
+    
+def show_local_shift(shift):
+    data = shift.magnitude.time_series
+    pattern = shift.magnitude.pattern.series
+    
+    plt.plot(data.times(), data.values(), '.-', label="pattern: " + str(pattern))
+    plt.xlabel('time [s]')
+    plt.ylabel('shift [rad/s]')
+    plt.legend()
+    plt.tight_layout()
     
 def show_drive_and_shift(drive: DrivingField, shift: ShiftingField):
     """Plot the driving and shifting fields
@@ -71,218 +237,6 @@
     plt.tight_layout()
     plt.show()
     
-
-def zero_time_series_like(other_time_series: TimeSeries) -> TimeSeries:
-    """Obtain a zero time series with the same time points as the given time series
-
-        Args:
-            other_time_series (TimeSeries): The given time series
-
-        Returns:
-            TimeSeries: A zero time series with the same time points as the given time series
-    """            
-    ts = TimeSeries()
-    for t in other_time_series.times():
-        ts.put(t, 0.0)
-    return ts
-
-def rabi_pulse(
-    rabi_phase: float, 
-    omega_max: float,
-    omega_slew_rate_max: float
-) -> Tuple[List[float], List[float]]:
-    """Get a time series for Rabi frequency with specified Rabi phase, maximum amplitude
-    and maximum slew rate
-
-        Args:
-            rabi_phase (float): The Rabi phase 
-            omega_max (float): The maximum amplitude 
-            omega_slew_rate_max (float): The maximum slew rate
-
-        Returns:
-            Tuple[List[float], List[float]]: A tuple containing the time points and values
-                of the time series for the time dependent Rabi frequency
-
-        Notes: By Rabi phase, it means the integral of the amplitude of a time-dependent 
-            Rabi frequency, \int_0^T\Omega(t)dt, where T is the duration.
-    """
-
-    phase_threshold = omega_max**2 / omega_slew_rate_max
-    if rabi_phase <= phase_threshold:
-        t_ramp = np.sqrt(rabi_phase / omega_slew_rate_max)
-        t_plateau = 0
-    else:
-        t_ramp = omega_max / omega_slew_rate_max
-        t_plateau = (rabi_phase / omega_max) - t_ramp
-    t_pules = 2 * t_ramp + t_plateau
-    time_points = [0, t_ramp, t_ramp + t_plateau, t_pules]
-    amplitude_values = [0, t_ramp * omega_slew_rate_max, t_ramp * omega_slew_rate_max, 0]
-    
-    return time_points, amplitude_values
-
-def show_global_drive(drive):
-    """Plot the driving field
-
-        Args:
-            drive (DrivingField): The driving field to be plot
-    """   
-
-    data = {
-        'amplitude [rad/s]': drive.amplitude.time_series,
-        'detuning [rad/s]': drive.detuning.time_series,
-        'phase [rad]': drive.phase.time_series,
-    }
-    
-    fig, axes = plt.subplots(3, 1, figsize=(7, 7), sharex=True)
-    for ax, data_name in zip(axes, data.keys()):
-        if data_name == 'phase [rad]':
-            ax.step(data[data_name].times(), data[data_name].values(), '.-', where='post')
-        else:
-            ax.plot(data[data_name].times(), data[data_name].values(), '.-')
-        ax.set_ylabel(data_name)
-        ax.grid(ls=':')
-    axes[-1].set_xlabel('time [s]')
-    plt.tight_layout()
-    plt.show()
-            
-
-def get_counts(result: AnalogHamiltonianSimulationQuantumTaskResult) -> Dict[str, int]:
-    """Aggregate state counts from AHS shot results
-
-        Args:
-            result (AnalogHamiltonianSimulationQuantumTaskResult): The result 
-                from which the aggregated state counts are obtained
-
-        Returns:
-            Dict[str, int]: number of times each state configuration is measured
-
-        Notes: We use the following convention to denote the state of an atom (site):
-            e: empty site
-            r: Rydberg state atom
-            g: ground state atom
-    """
-
-    state_counts = Counter()
-    states = ['e', 'r', 'g']
-    for shot in result.measurements:
-        pre = shot.pre_sequence
-        post = shot.post_sequence
-        state_idx = np.array(pre) * (1 + np.array(post))
-        state = "".join(map(lambda s_idx: states[s_idx], state_idx))
-        state_counts.update((state,))
-
-    return dict(state_counts)
-
-
-def get_drive(
-    times: List[float], 
-    amplitude_values: List[float], 
-    detuning_values: List[float], 
-    phase_values: List[float]
-) -> DrivingField:
-    """Get the driving field from a set of time points and values of the fields
-
-        Args:
-            times (List[float]): The time points of the driving field
-            amplitude_values (List[float]): The values of the amplitude
-            detuning_values (List[float]): The values of the detuning
-            phase_values (List[float]): The values of the phase
-
-        Returns:
-            DrivingField: The driving field obtained
-    """
->>>>>>> fe474af8
-
-def get_drive(times, amplitude_values, detuning_values, phase_values):
-    assert len(times) == len(amplitude_values)
-    assert len(times) == len(detuning_values)
-    assert len(times) == len(phase_values)
-    
-    amplitude = TimeSeries()
-    detuning = TimeSeries()  
-    phase = TimeSeries()    
-    
-    for t, amplitude_value, detuning_value, phase_value in zip(times, amplitude_values, detuning_values, phase_values):
-        amplitude.put(t, amplitude_value)
-        detuning.put(t, detuning_value)
-        phase.put(t, phase_value) 
-
-    drive = DrivingField(
-        amplitude=amplitude, 
-        detuning=detuning, 
-        phase=phase
-    )    
-    
-    return drive
-
-
-def get_shift(times, values, pattern):
-    assert len(times) == len(values)    
-    
-    magnitude = TimeSeries()
-    for t, v in zip(times, values):
-        magnitude.put(t, v)
-    shift = ShiftingField(Field(magnitude, Pattern(pattern)))
-
-    return shift
-                    
-def show_global_drive(drive,axes=None,**plot_ops):
-    data = {
-        'amplitude [rad/s]': drive.amplitude.time_series,
-        'detuning [rad/s]': drive.detuning.time_series,
-        'phase [rad]': drive.phase.time_series,
-    }
-
-
-    if axes is None:
-        fig, axes = plt.subplots(3, 1, figsize=(7, 7), sharex=True)
-
-    for ax, data_name in zip(axes, data.keys()):
-        if data_name == 'phase [rad]':
-            ax.step(data[data_name].times(), data[data_name].values(), '.-', where='post',**plot_ops)
-        else:
-            ax.plot(data[data_name].times(), data[data_name].values(), '.-',**plot_ops)
-        ax.set_ylabel(data_name)
-        ax.grid(ls=':')
-    axes[-1].set_xlabel('time [s]')
-    plt.tight_layout()
-    return axes
-    
-def show_local_shift(shift):
-    data = shift.magnitude.time_series
-    pattern = shift.magnitude.pattern.series
-    
-    plt.plot(data.times(), data.values(), '.-', label="pattern: " + str(pattern))
-    plt.xlabel('time [s]')
-    plt.ylabel('shift [rad/s]')
-    plt.legend()
-    plt.tight_layout()
-    
-def show_drive_and_shift(drive, shift):
-    drive_data = {
-        'amplitude [rad/s]': drive.amplitude.time_series,
-        'detuning [rad/s]': drive.detuning.time_series,
-        'phase [rad]': drive.phase.time_series,
-    }
-    
-    fig, axes = plt.subplots(4, 1, figsize=(7, 7), sharex=True)
-    for ax, data_name in zip(axes, drive_data.keys()):
-        if data_name == 'phase [rad]':
-            ax.step(drive_data[data_name].times(), drive_data[data_name].values(), '.-', where='post')
-        else:
-            ax.plot(drive_data[data_name].times(), drive_data[data_name].values(), '.-')
-        ax.set_ylabel(data_name)
-        ax.grid(ls=':')
-        
-    shift_data = shift.magnitude.time_series
-    pattern = shift.magnitude.pattern.series   
-    axes[-1].plot(shift_data.times(), shift_data.values(), '.-', label="pattern: " + str(pattern))
-    axes[-1].set_ylabel('shift [rad/s]')
-    axes[-1].set_xlabel('time [s]')
-    axes[-1].legend()
-    axes[-1].grid()
-    plt.tight_layout()
-    
 def get_avg_density(result):
     measurements = result.measurements
     postSeqs = [measurement.post_sequence for measurement in measurements]
@@ -298,8 +252,9 @@
     plt.bar(range(len(avg_density)), avg_density)
     plt.xlabel("Indices of atoms")
     plt.ylabel("Average Rydberg density")
-<<<<<<< HEAD
-    
+    plt.show()
+
+
 def concatenate_time_series(time_series_1, time_series_2):
     assert time_series_1.values()[-1] == time_series_2.values()[0]
     
@@ -436,7 +391,4 @@
         
     plt.colorbar(sm, ax=ax, label=cbar_label)
     
-    return fig,ax
-=======
-    plt.show()
->>>>>>> fe474af8
+    return fig,ax