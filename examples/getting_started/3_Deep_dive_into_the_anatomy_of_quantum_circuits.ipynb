--- conflicted
+++ resolved
@@ -2,37 +2,35 @@
  "cells": [
   {
    "cell_type": "markdown",
-   "metadata": {},
    "source": [
     "# Anatomy of Quantum Circuits and Quantum Tasks in Amazon Braket"
-   ]
-  },
-  {
-   "cell_type": "markdown",
-   "metadata": {},
+   ],
+   "metadata": {}
+  },
+  {
+   "cell_type": "markdown",
    "source": [
     "In this tutorial we discuss in detail the anatomy of quantum circuits in Amazon Braket's SDK. Specifically, we learn how to build (parametrized) circuits and display them graphically, how to append circuits to each other, and discuss the associated circuit depth and circuit size. Finally we show how to execute our circuit on a device of our choice (defining a quantum task). We then learn how to efficiently track, log, recover or cancel such a _quantum task_. "
-   ]
-  },
-  {
-   "cell_type": "markdown",
-   "metadata": {},
+   ],
+   "metadata": {}
+  },
+  {
+   "cell_type": "markdown",
    "source": [
     "## IMPORT STATEMENTS"
-   ]
-  },
-  {
-   "cell_type": "markdown",
-   "metadata": {},
+   ],
+   "metadata": {}
+  },
+  {
+   "cell_type": "markdown",
    "source": [
     "First we import some modules we will need."
-   ]
+   ],
+   "metadata": {}
   },
   {
    "cell_type": "code",
    "execution_count": 1,
-   "metadata": {},
-   "outputs": [],
    "source": [
     "# general imports\n",
     "import asyncio\n",
@@ -48,30 +46,36 @@
     "from braket.circuits import Circuit, Gate, Instruction, circuit, Observable\n",
     "from braket.aws import AwsDevice, AwsQuantumTask\n",
     "from braket.devices import LocalSimulator"
-   ]
-  },
-  {
-   "cell_type": "markdown",
-   "metadata": {},
+   ],
+   "outputs": [],
+   "metadata": {}
+  },
+  {
+   "cell_type": "markdown",
    "source": [
     "## CIRCUIT DEFINITION"
-   ]
-  },
-  {
-   "cell_type": "markdown",
-   "metadata": {},
+   ],
+   "metadata": {}
+  },
+  {
+   "cell_type": "markdown",
    "source": [
     "Let us get started a sample circuit for four qubits (labelled q0, q1, q2 and q3) consisting of standard single-qubit ```Hadamard``` gates and two-qubit ```CNOT``` gates; for a full list of available gates see below. We can then visualize our circuit by simply calling the ```print``` function. "
-   ]
+   ],
+   "metadata": {}
   },
   {
    "cell_type": "code",
    "execution_count": 2,
-   "metadata": {},
-   "outputs": [
-    {
-     "name": "stdout",
-     "output_type": "stream",
+   "source": [
+    "# define circuit with 4 qubits\n",
+    "my_circuit = Circuit().h(range(4)).cnot(control=0, target=2).cnot(control=1, target=3)\n",
+    "print(my_circuit)"
+   ],
+   "outputs": [
+    {
+     "output_type": "stream",
+     "name": "stdout",
      "text": [
       "T  : |0| 1 |\n",
       "            \n",
@@ -87,27 +91,28 @@
      ]
     }
    ],
-   "source": [
-    "# define circuit with 4 qubits\n",
-    "my_circuit = Circuit().h(range(4)).cnot(control=0, target=2).cnot(control=1, target=3)\n",
-    "print(my_circuit)"
-   ]
-  },
-  {
-   "cell_type": "markdown",
-   "metadata": {},
+   "metadata": {}
+  },
+  {
+   "cell_type": "markdown",
    "source": [
     "Here, time is sliced up into moments. The circuit above consists of just two moments. First, we apply a ```Hadamard``` gate to every qubit in moment 0 and then we apply two ```CNOT``` gates. Since the latter can be run in parallel as they involve different sets of qubits, they only use up one moment of time. For better readability they are displayed next to each other with some small offset. "
-   ]
+   ],
+   "metadata": {}
   },
   {
    "cell_type": "code",
    "execution_count": 3,
-   "metadata": {},
-   "outputs": [
-    {
-     "name": "stdout",
-     "output_type": "stream",
+   "source": [
+    "# show moments of our quantum circuit\n",
+    "my_moments = my_circuit.moments\n",
+    "for moment in my_moments:\n",
+    "    print(moment)"
+   ],
+   "outputs": [
+    {
+     "output_type": "stream",
+     "name": "stdout",
      "text": [
       "MomentsKey(time=0, qubits=QubitSet([Qubit(0)]), moment_type=<MomentType.GATE: 'gate'>, noise_index=0)\n",
       "MomentsKey(time=0, qubits=QubitSet([Qubit(1)]), moment_type=<MomentType.GATE: 'gate'>, noise_index=0)\n",
@@ -118,21 +123,21 @@
      ]
     }
    ],
-   "source": [
-    "# show moments of our quantum circuit\n",
-    "my_moments = my_circuit.moments\n",
-    "for moment in my_moments:\n",
-    "    print(moment)"
-   ]
+   "metadata": {}
   },
   {
    "cell_type": "code",
    "execution_count": 4,
-   "metadata": {},
-   "outputs": [
-    {
-     "name": "stdout",
-     "output_type": "stream",
+   "source": [
+    "# list all instructions/gates making up our circuit\n",
+    "my_instructions = my_circuit.instructions\n",
+    "for instruction in my_instructions:\n",
+    "    print(instruction)"
+   ],
+   "outputs": [
+    {
+     "output_type": "stream",
+     "name": "stdout",
      "text": [
       "Instruction('operator': H('qubit_count': 1), 'target': QubitSet([Qubit(0)]))\n",
       "Instruction('operator': H('qubit_count': 1), 'target': QubitSet([Qubit(1)]))\n",
@@ -143,28 +148,27 @@
      ]
     }
    ],
-   "source": [
-    "# list all instructions/gates making up our circuit\n",
-    "my_instructions = my_circuit.instructions\n",
-    "for instruction in my_instructions:\n",
-    "    print(instruction)"
-   ]
-  },
-  {
-   "cell_type": "markdown",
-   "metadata": {},
+   "metadata": {}
+  },
+  {
+   "cell_type": "markdown",
    "source": [
     "Next, let us build a parametrized circuit where we have to supply numerical parameter values to fully define the circuit, as is the case for example for single-qubit rotations (as described [here](https://github.com/aws/braket-python-sdk/blob/master/src/braket/circuits/gates.py#L485)) and the two-qubit ```ZZ``` as described in the source code [here](https://github.com/aws/braket-python-sdk/blob/master/src/braket/circuits/gates.py#L1153). The specific parameter values are shown in circuit diagram. "
-   ]
+   ],
+   "metadata": {}
   },
   {
    "cell_type": "code",
    "execution_count": 5,
-   "metadata": {},
-   "outputs": [
-    {
-     "name": "stdout",
-     "output_type": "stream",
+   "source": [
+    "# define circuit with some parametrized gates \n",
+    "my_circuit = Circuit().rx(0, 0.15).ry(1, 0.2).rz(2, 0.25).h(3).cnot(control=0, target=2).zz(1, 3, 0.15).x([1,3])\n",
+    "print(my_circuit)"
+   ],
+   "outputs": [
+    {
+     "output_type": "stream",
+     "name": "stdout",
      "text": [
       "T  : |   0    |    1     |2|\n",
       "                            \n",
@@ -180,43 +184,37 @@
      ]
     }
    ],
-   "source": [
-    "# define circuit with some parametrized gates \n",
-    "my_circuit = Circuit().rx(0, 0.15).ry(1, 0.2).rz(2, 0.25).h(3).cnot(control=0, target=2).zz(1, 3, 0.15).x([1,3])\n",
-    "print(my_circuit)"
-   ]
-  },
-  {
-   "cell_type": "markdown",
-   "metadata": {},
+   "metadata": {}
+  },
+  {
+   "cell_type": "markdown",
    "source": [
     "__GATE SET__: Below we list all gates currently available in our SDK. Moreover, we can build custom gates as shown below for a general single-qubit rotation. "
-   ]
+   ],
+   "metadata": {}
   },
   {
    "cell_type": "code",
    "execution_count": 6,
-   "metadata": {},
-   "outputs": [
-    {
-     "name": "stdout",
-     "output_type": "stream",
-     "text": [
-      "['CCNot', 'CNot', 'CPhaseShift', 'CPhaseShift00', 'CPhaseShift01', 'CPhaseShift10', 'CSwap', 'CY', 'CZ', 'H', 'I', 'ISwap', 'PSwap', 'PhaseShift', 'Rx', 'Ry', 'Rz', 'S', 'Si', 'Swap', 'T', 'Ti', 'Unitary', 'V', 'Vi', 'X', 'XX', 'XY', 'Y', 'YY', 'Z', 'ZZ']\n"
-     ]
-    }
-   ],
    "source": [
     "# print all available gates currently available within SDK\n",
     "gate_set = [attr for attr in dir(Gate) if attr[0] in string.ascii_uppercase]\n",
     "print(gate_set)"
-   ]
+   ],
+   "outputs": [
+    {
+     "output_type": "stream",
+     "name": "stdout",
+     "text": [
+      "['CCNot', 'CNot', 'CPhaseShift', 'CPhaseShift00', 'CPhaseShift01', 'CPhaseShift10', 'CSwap', 'CY', 'CZ', 'H', 'I', 'ISwap', 'PSwap', 'PhaseShift', 'Rx', 'Ry', 'Rz', 'S', 'Si', 'Swap', 'T', 'Ti', 'Unitary', 'V', 'Vi', 'X', 'XX', 'XY', 'Y', 'YY', 'Z', 'ZZ']\n"
+     ]
+    }
+   ],
+   "metadata": {}
   },
   {
    "cell_type": "code",
    "execution_count": 7,
-   "metadata": {},
-   "outputs": [],
    "source": [
     "# helper function to build custom gate \n",
     "def u3(alpha, theta, phi):\n",
@@ -232,27 +230,13 @@
     "    u22 = np.cos(alpha/2)+1j*np.sin(alpha/2)*np.cos(theta)\n",
     "    \n",
     "    return np.array([[u11, u12], [u21, u22]])"
-   ]
+   ],
+   "outputs": [],
+   "metadata": {}
   },
   {
    "cell_type": "code",
    "execution_count": 8,
-   "metadata": {},
-   "outputs": [
-    {
-     "name": "stdout",
-     "output_type": "stream",
-     "text": [
-      "T  : |0|1|\n",
-      "          \n",
-      "q0 : -U-C-\n",
-      "        | \n",
-      "q1 : -H-X-\n",
-      "\n",
-      "T  : |0|1|\n"
-     ]
-    }
-   ],
    "source": [
     "# define and print custom unitary\n",
     "my_u3 = u3(np.pi/2, 0, 0)\n",
@@ -260,21 +244,35 @@
     "# define example circuit applying custom U to the first qubit\n",
     "circ = Circuit().unitary(matrix=my_u3, targets=[0]).h(1).cnot(control=0, target=1)\n",
     "print(circ)"
-   ]
-  },
-  {
-   "cell_type": "markdown",
-   "metadata": {},
+   ],
+   "outputs": [
+    {
+     "output_type": "stream",
+     "name": "stdout",
+     "text": [
+      "T  : |0|1|\n",
+      "          \n",
+      "q0 : -U-C-\n",
+      "        | \n",
+      "q1 : -H-X-\n",
+      "\n",
+      "T  : |0|1|\n"
+     ]
+    }
+   ],
+   "metadata": {}
+  },
+  {
+   "cell_type": "markdown",
    "source": [
     "Here, in the circuit diagram our custom unitary is depicted with the general symbol ```U```. \n",
     "In addition, we can use Braket's `circuit.subroutine` functionality, which allows us to use custom-built gates as any other built-in gates.  "
-   ]
+   ],
+   "metadata": {}
   },
   {
    "cell_type": "code",
    "execution_count": 9,
-   "metadata": {},
-   "outputs": [],
    "source": [
     "# helper function to build custom gate\n",
     "@circuit.subroutine(register=True)\n",
@@ -306,16 +304,26 @@
     "    circ.unitary(matrix=u, targets=target)\n",
     "    \n",
     "    return circ"
-   ]
+   ],
+   "outputs": [],
+   "metadata": {}
   },
   {
    "cell_type": "code",
    "execution_count": 10,
-   "metadata": {},
-   "outputs": [
-    {
-     "name": "stdout",
-     "output_type": "stream",
+   "source": [
+    "# define example circuit applying custom single-qubit gate U to the first qubit\n",
+    "angles = [np.pi/2, np.pi/2, np.pi/2]\n",
+    "angles = [np.pi/4, 0, 0]\n",
+    "\n",
+    "# build circuit using custom u3 gate\n",
+    "circ2 = Circuit().u3([0], angles).cnot(control=0, target=1)\n",
+    "print(circ2)"
+   ],
+   "outputs": [
+    {
+     "output_type": "stream",
+     "name": "stdout",
      "text": [
       "T  : |0|1|\n",
       "          \n",
@@ -327,38 +335,37 @@
      ]
     }
    ],
-   "source": [
-    "# define example circuit applying custom single-qubit gate U to the first qubit\n",
-    "angles = [np.pi/2, np.pi/2, np.pi/2]\n",
-    "angles = [np.pi/4, 0, 0]\n",
-    "\n",
-    "# build circuit using custom u3 gate\n",
-    "circ2 = Circuit().u3([0], angles).cnot(control=0, target=1)\n",
-    "print(circ2)"
-   ]
-  },
-  {
-   "cell_type": "markdown",
-   "metadata": {},
+   "metadata": {}
+  },
+  {
+   "cell_type": "markdown",
    "source": [
     "## CIRCUIT DEPTH AND CIRCUIT SIZE"
-   ]
-  },
-  {
-   "cell_type": "markdown",
-   "metadata": {},
+   ],
+   "metadata": {}
+  },
+  {
+   "cell_type": "markdown",
    "source": [
     "We can get the circuit depth (the number of moments defining our circuit) with ```circuit.depth``` as shown below. "
-   ]
+   ],
+   "metadata": {}
   },
   {
    "cell_type": "code",
    "execution_count": 11,
-   "metadata": {},
-   "outputs": [
-    {
-     "name": "stdout",
-     "output_type": "stream",
+   "source": [
+    "# define circuit with parametrized gates \n",
+    "my_circuit = Circuit().rx(0, 0.15).ry(1, 0.2).rz(2, 0.25).h(3).cnot(control=0, target=2).zz(1, 3, 0.15).x(0)\n",
+    "circuit_depth = my_circuit.depth\n",
+    "print(my_circuit)\n",
+    "print()\n",
+    "print('Total circuit depth:', circuit_depth)"
+   ],
+   "outputs": [
+    {
+     "output_type": "stream",
+     "name": "stdout",
      "text": [
       "T  : |   0    |    1     |2|\n",
       "                            \n",
@@ -376,51 +383,18 @@
      ]
     }
    ],
-   "source": [
-    "# define circuit with parametrized gates \n",
-    "my_circuit = Circuit().rx(0, 0.15).ry(1, 0.2).rz(2, 0.25).h(3).cnot(control=0, target=2).zz(1, 3, 0.15).x(0)\n",
-    "circuit_depth = my_circuit.depth\n",
-    "print(my_circuit)\n",
-    "print()\n",
-    "print('Total circuit depth:', circuit_depth)"
-   ]
-  },
-  {
-   "cell_type": "markdown",
-   "metadata": {},
+   "metadata": {}
+  },
+  {
+   "cell_type": "markdown",
    "source": [
     "The total circuit depth of the circuit above is three (moments 0, 1, 2). It is three because we have added a single qubit ```X``` gate applied to qubit 0 in the final layer. However, note that gates are applied as early as possible in time, provided that this is not in conflict with any other gate that has to be applied before. See below an example where we add one qubit to which we only apply one single qubit ```X``` gate. This circuit is shallower as its circuit depth is only two. The ```X``` gate is applied to qubit 4 as early as possible even though we have applied the corresponding command at the end of our circuit definition. "
-   ]
+   ],
+   "metadata": {}
   },
   {
    "cell_type": "code",
    "execution_count": 12,
-   "metadata": {},
-   "outputs": [
-    {
-     "name": "stdout",
-     "output_type": "stream",
-     "text": [
-      "T  : |   0    |    1     |\n",
-      "                          \n",
-      "q0 : -Rx(0.15)-C----------\n",
-      "               |          \n",
-      "q1 : -Ry(0.2)--|-ZZ(0.15)-\n",
-      "               | |        \n",
-      "q2 : -Rz(0.25)-X-|--------\n",
-      "                 |        \n",
-      "q3 : -H----------ZZ(0.15)-\n",
-      "                          \n",
-      "q4 : -X-------------------\n",
-      "\n",
-      "T  : |   0    |    1     |\n",
-      "\n",
-      "Total circuit depth: 2\n",
-      "Number of qubits: 5\n",
-      "Circuit size: 10\n"
-     ]
-    }
-   ],
    "source": [
     "# define circuit with parameterized gates \n",
     "my_circuit = Circuit().rx(0, 0.15).ry(1, 0.2).rz(2, 0.25).h(3).cnot(control=0, target=2).zz(1, 3, 0.15).x(4)\n",
@@ -437,37 +411,11 @@
     "print('Total circuit depth:', circuit_depth)\n",
     "print('Number of qubits:', qubit_count)\n",
     "print('Circuit size:', circuit_size)"
-   ]
-  },
-  {
-   "cell_type": "markdown",
-   "metadata": {},
-   "source": [
-    "In the example above we have also introduced the concept of __circuit size__. Intuitively, the circuit size is a metric that reflects the complexity of our circuit. The circuit size accounts for both quantity (the number of qubits) and quality (as captured by the depth of the circuit); here we have used a very simple definition multiplying the qubit number with the circuit depth (that is the area of our diagram). In practice, in the absence of quantum error correction, on real quantum machines the depth is limited by noise so we can only faithfully run circuits whose depth is within the quality bounds of our machine. Simply speaking, this means: The larger the circuit size, the harder it is to simulate on a classical device and the more powerful the quantum machine is that is able to faithfully execute this circuit. "
-   ]
-  },
-  {
-   "cell_type": "markdown",
-   "metadata": {},
-   "source": [
-    "## APPENDING CIRCUITS"
-   ]
-  },
-  {
-   "cell_type": "markdown",
-   "metadata": {},
-   "source": [
-    "We can extend existing circuits by adding instructions or just appending circuits to each other, as shown below. In the most simple and straightforward fashion we can just append gates to existing circuits (for example, ```my_circuit.y(4)```). "
-   ]
-  },
-  {
-   "cell_type": "code",
-   "execution_count": 13,
-   "metadata": {},
-   "outputs": [
-    {
-     "name": "stdout",
-     "output_type": "stream",
+   ],
+   "outputs": [
+    {
+     "output_type": "stream",
+     "name": "stdout",
      "text": [
       "T  : |   0    |    1     |\n",
       "                          \n",
@@ -479,7 +427,7 @@
       "                 |        \n",
       "q3 : -H----------ZZ(0.15)-\n",
       "                          \n",
-      "q4 : -X--------Y----------\n",
+      "q4 : -X-------------------\n",
       "\n",
       "T  : |   0    |    1     |\n",
       "\n",
@@ -489,6 +437,32 @@
      ]
     }
    ],
+   "metadata": {}
+  },
+  {
+   "cell_type": "markdown",
+   "source": [
+    "In the example above we have also introduced the concept of __circuit size__. Intuitively, the circuit size is a metric that reflects the complexity of our circuit. The circuit size accounts for both quantity (the number of qubits) and quality (as captured by the depth of the circuit); here we have used a very simple definition multiplying the qubit number with the circuit depth (that is the area of our diagram). In practice, in the absence of quantum error correction, on real quantum machines the depth is limited by noise so we can only faithfully run circuits whose depth is within the quality bounds of our machine. Simply speaking, this means: The larger the circuit size, the harder it is to simulate on a classical device and the more powerful the quantum machine is that is able to faithfully execute this circuit. "
+   ],
+   "metadata": {}
+  },
+  {
+   "cell_type": "markdown",
+   "source": [
+    "## APPENDING CIRCUITS"
+   ],
+   "metadata": {}
+  },
+  {
+   "cell_type": "markdown",
+   "source": [
+    "We can extend existing circuits by adding instructions or just appending circuits to each other, as shown below. In the most simple and straightforward fashion we can just append gates to existing circuits (for example, ```my_circuit.y(4)```). "
+   ],
+   "metadata": {}
+  },
+  {
+   "cell_type": "code",
+   "execution_count": 13,
    "source": [
     "# simple circuit extension by appending gates (here Y on qubit 4)\n",
     "my_circuit = my_circuit.y(4)\n",
@@ -504,44 +478,44 @@
     "print('Total circuit depth:', circuit_depth)\n",
     "print('Number of qubits:', qubit_count)\n",
     "print('Circuit size:', circuit_size)"
-   ]
-  },
-  {
-   "cell_type": "markdown",
-   "metadata": {},
+   ],
+   "outputs": [
+    {
+     "output_type": "stream",
+     "name": "stdout",
+     "text": [
+      "T  : |   0    |    1     |\n",
+      "                          \n",
+      "q0 : -Rx(0.15)-C----------\n",
+      "               |          \n",
+      "q1 : -Ry(0.2)--|-ZZ(0.15)-\n",
+      "               | |        \n",
+      "q2 : -Rz(0.25)-X-|--------\n",
+      "                 |        \n",
+      "q3 : -H----------ZZ(0.15)-\n",
+      "                          \n",
+      "q4 : -X--------Y----------\n",
+      "\n",
+      "T  : |   0    |    1     |\n",
+      "\n",
+      "Total circuit depth: 2\n",
+      "Number of qubits: 5\n",
+      "Circuit size: 10\n"
+     ]
+    }
+   ],
+   "metadata": {}
+  },
+  {
+   "cell_type": "markdown",
    "source": [
     "Alternatively, we can define a gate as an ```Instruction``` and use the ```add_instruction(...)``` method to add this gate to an existing circuit object."
-   ]
+   ],
+   "metadata": {}
   },
   {
    "cell_type": "code",
    "execution_count": 14,
-   "metadata": {},
-   "outputs": [
-    {
-     "name": "stdout",
-     "output_type": "stream",
-     "text": [
-      "T  : |   0    |    1     |2|\n",
-      "                            \n",
-      "q0 : -Rx(0.15)-C----------C-\n",
-      "               |          | \n",
-      "q1 : -Ry(0.2)--|-ZZ(0.15)-X-\n",
-      "               | |          \n",
-      "q2 : -Rz(0.25)-X-|----------\n",
-      "                 |          \n",
-      "q3 : -H----------ZZ(0.15)---\n",
-      "                            \n",
-      "q4 : -X--------Y------------\n",
-      "\n",
-      "T  : |   0    |    1     |2|\n",
-      "\n",
-      "Total circuit depth: 3\n",
-      "Number of qubits: 5\n",
-      "Circuit size: 15\n"
-     ]
-    }
-   ],
    "source": [
     "# add instruction to circuit\n",
     "gate_instr = Instruction(Gate.CNot(), [0, 1])\n",
@@ -558,44 +532,44 @@
     "print('Total circuit depth:', circuit_depth)\n",
     "print('Number of qubits:', qubit_count)\n",
     "print('Circuit size:', circuit_size)"
-   ]
-  },
-  {
-   "cell_type": "markdown",
-   "metadata": {},
+   ],
+   "outputs": [
+    {
+     "output_type": "stream",
+     "name": "stdout",
+     "text": [
+      "T  : |   0    |    1     |2|\n",
+      "                            \n",
+      "q0 : -Rx(0.15)-C----------C-\n",
+      "               |          | \n",
+      "q1 : -Ry(0.2)--|-ZZ(0.15)-X-\n",
+      "               | |          \n",
+      "q2 : -Rz(0.25)-X-|----------\n",
+      "                 |          \n",
+      "q3 : -H----------ZZ(0.15)---\n",
+      "                            \n",
+      "q4 : -X--------Y------------\n",
+      "\n",
+      "T  : |   0    |    1     |2|\n",
+      "\n",
+      "Total circuit depth: 3\n",
+      "Number of qubits: 5\n",
+      "Circuit size: 15\n"
+     ]
+    }
+   ],
+   "metadata": {}
+  },
+  {
+   "cell_type": "markdown",
    "source": [
     "We can append entire circuits to each other with ```add_circuit()```. "
-   ]
+   ],
+   "metadata": {}
   },
   {
    "cell_type": "code",
    "execution_count": 15,
-   "metadata": {},
-   "outputs": [
-    {
-     "name": "stdout",
-     "output_type": "stream",
-     "text": [
-      "T  : |   0    |    1     |   2   |   3   |\n",
-      "                                          \n",
-      "q0 : -Rx(0.15)-C----------C-------Rz(0.1)-\n",
-      "               |          |               \n",
-      "q1 : -Ry(0.2)--|-ZZ(0.15)-X-------Rz(0.2)-\n",
-      "               | |                        \n",
-      "q2 : -Rz(0.25)-X-|------------------------\n",
-      "                 |                        \n",
-      "q3 : -H----------ZZ(0.15)-Rz(0.3)---------\n",
-      "                                          \n",
-      "q4 : -X--------Y----------Rz(0.4)---------\n",
-      "\n",
-      "T  : |   0    |    1     |   2   |   3   |\n",
-      "\n",
-      "Total circuit depth: 4\n",
-      "Number of qubits: 5\n",
-      "Circuit size: 20\n"
-     ]
-    }
-   ],
    "source": [
     "# append two circuits with add_circuit() functionality\n",
     "my_circuit2 = Circuit().rz(0, 0.1).rz(1, 0.2).rz(3, 0.3).rz(4, 0.4)\n",
@@ -614,38 +588,62 @@
     "print('Total circuit depth:', circuit_depth)\n",
     "print('Number of qubits:', qubit_count)\n",
     "print('Circuit size:', circuit_size)"
-   ]
-  },
-  {
-   "cell_type": "markdown",
-   "metadata": {},
+   ],
+   "outputs": [
+    {
+     "output_type": "stream",
+     "name": "stdout",
+     "text": [
+      "T  : |   0    |    1     |   2   |   3   |\n",
+      "                                          \n",
+      "q0 : -Rx(0.15)-C----------C-------Rz(0.1)-\n",
+      "               |          |               \n",
+      "q1 : -Ry(0.2)--|-ZZ(0.15)-X-------Rz(0.2)-\n",
+      "               | |                        \n",
+      "q2 : -Rz(0.25)-X-|------------------------\n",
+      "                 |                        \n",
+      "q3 : -H----------ZZ(0.15)-Rz(0.3)---------\n",
+      "                                          \n",
+      "q4 : -X--------Y----------Rz(0.4)---------\n",
+      "\n",
+      "T  : |   0    |    1     |   2   |   3   |\n",
+      "\n",
+      "Total circuit depth: 4\n",
+      "Number of qubits: 5\n",
+      "Circuit size: 20\n"
+     ]
+    }
+   ],
+   "metadata": {}
+  },
+  {
+   "cell_type": "markdown",
    "source": [
     "Again, note that the single qubit rotations we have appended to our circuit are applied as early as possible. This helps keeping the circuit as short as possible, as required in the presence of decoherence.  "
-   ]
-  },
-  {
-   "cell_type": "markdown",
-   "metadata": {},
+   ],
+   "metadata": {}
+  },
+  {
+   "cell_type": "markdown",
    "source": [
     "## CIRCUIT EXECUTION AND TASK TRACKING"
-   ]
-  },
-  {
-   "cell_type": "markdown",
-   "metadata": {},
+   ],
+   "metadata": {}
+  },
+  {
+   "cell_type": "markdown",
    "source": [
     "Finally, let us run our circuit on a device of our choice. We do so by defining a classical ```device``` object below and calling the method ```device.run(my_circuit, s3_folder)``` where ```s3_folder``` defines the desired S3 folder and key where we would like to store our results. Additional _task creation_ arguments can be provided to the ```run()``` method of the device object; in particular the optional “shots” argument refers to the number of desired measurement shots (default = 1000).\n",
     "\n",
     "The command ```device.run(...)``` defines a task (with a unique task ID), the status of which can be queried and tracked with ```task.state()``` as shown below. Once the task completes (which may take some time, specifically for the QPU devices, depending on the length of the queue), one can retrieve the results from the S3 bucket as specified below; you can check for \"Task Status” under Tasks within your Braket console. Note that ```task = device.run()``` is an _asynchronous_ operation. This means you can keep working while the system in the background polls for the results. You can always check the task status with ```task.state()```. When you call ```task.result()```, this becomes a blocking call that will throw an error if within the timeout period you will not get a result. We show below how to set this timeout period. \n",
     "\n",
     "By calling ```result()``` on a task, you get the quantum task result by polling Amazon Braket to see if the task is completed. Once the task is completed, the result is retrieved from S3 and returned as a ```QuantumTaskResult```. As opposed to ```async_result()```, this method is a blocking thread call and synchronously returns a result."
-   ]
+   ],
+   "metadata": {}
   },
   {
    "cell_type": "code",
    "execution_count": 16,
-   "metadata": {},
-   "outputs": [],
    "source": [
     "# set up the device to be the managed simulator\n",
     "device = AwsDevice(\"arn:aws:braket:::device/quantum-simulator/amazon/sv1\")\n",
@@ -655,21 +653,20 @@
     "\n",
     "# set up the device to be the IonQ quantum computer\n",
     "# device = AwsDevice(\"arn:aws:braket:::device/qpu/ionq/ionQdevice\")"
-   ]
-  },
-  {
-   "cell_type": "markdown",
-   "metadata": {},
+   ],
+   "outputs": [],
+   "metadata": {}
+  },
+  {
+   "cell_type": "markdown",
    "source": [
     "We can check out the set of gates this device supports as follows: "
-   ]
+   ],
+   "metadata": {}
   },
   {
    "cell_type": "code",
    "execution_count": 17,
-<<<<<<< HEAD
-   "metadata": {},
-=======
    "source": [
     "# show the properties of the device\n",
     "device_properties = device.properties\n",
@@ -678,27 +675,29 @@
     "# Note: This field also exists for other devices like the QPUs\n",
     "print('Quantum Gates supported by this device:\\n',device_operations)"
    ],
->>>>>>> 00ffeb4a
-   "outputs": [
-    {
-     "name": "stdout",
-     "output_type": "stream",
+   "outputs": [
+    {
+     "output_type": "stream",
+     "name": "stdout",
      "text": [
       "Quantum Gates supported by this device:\n",
       " ['ccnot', 'cnot', 'cphaseshift', 'cphaseshift00', 'cphaseshift01', 'cphaseshift10', 'cswap', 'cy', 'cz', 'h', 'i', 'iswap', 'pswap', 'phaseshift', 'rx', 'ry', 'rz', 's', 'si', 'swap', 't', 'ti', 'unitary', 'v', 'vi', 'x', 'xx', 'xy', 'y', 'yy', 'z', 'zz']\n"
      ]
     }
    ],
-   "source": [
-<<<<<<< HEAD
-    "# show the properties of the device\n",
-    "device_properties = device.properties\n",
-    "# show supportedQuantumOperations (supported gates for a device)\n",
-    "device_operations = device_properties.dict()['action']['braket.ir.jaqcd.program']['supportedOperations']\n",
-    "# Note: This field also exists for other devices like the QPUs\n",
-    "print('Quantum Gates supported by this device:\\n',device_operations)"
-   ]
-=======
+   "metadata": {}
+  },
+  {
+   "cell_type": "markdown",
+   "source": [
+    "__NOTE__: Enter your desired device and S3 location (bucket and key) below. If you are working with the local simulator ```LocalSimulator()``` you do not need to specify any S3 location. However, if you are using a managed device or any QPU devices you need to specify the S3 location where your results will be stored. In this case, you need to replace the API call ```device.run(circuit, ...)``` below with ```device.run(circuit, s3_folder, ...)```. "
+   ],
+   "metadata": {}
+  },
+  {
+   "cell_type": "code",
+   "execution_count": 18,
+   "source": [
     "# Enter the S3 bucket you created during onboarding in the code below\n",
     "my_bucket = \"amazon-braket-Your-Bucket-Name\" # the name of the bucket\n",
     "my_prefix = \"Your-Folder-Name\" # the name of the folder in the bucket\n",
@@ -706,23 +705,19 @@
    ],
    "outputs": [],
    "metadata": {}
->>>>>>> 00ffeb4a
-  },
-  {
-   "cell_type": "markdown",
-   "metadata": {},
+  },
+  {
+   "cell_type": "markdown",
    "source": [
     "__POLLING PARAMETERS__: With the ```run(...)``` method we can set two important parameters: \n",
     "* ```poll_timeout_seconds``` is the number of seconds you want to wait and poll the task before it times out; the default value is 5 days (that is $\\sim 5*60*60*24$ seconds). \n",
     "* ```poll_interval_seconds``` is the frequency how often the task is polled, e.g., how often you call the Braket API to get the status; the default value is 1 second. "
-   ]
+   ],
+   "metadata": {}
   },
   {
    "cell_type": "code",
    "execution_count": 19,
-<<<<<<< HEAD
-   "metadata": {},
-=======
    "source": [
     "# define task (asynchronous)\n",
     "task = device.run(my_circuit, s3_folder, \n",
@@ -754,11 +749,10 @@
     "plt.xlabel('bitstrings');\n",
     "plt.ylabel('counts');"
    ],
->>>>>>> 00ffeb4a
-   "outputs": [
-    {
-     "name": "stdout",
-     "output_type": "stream",
+   "outputs": [
+    {
+     "output_type": "stream",
+     "name": "stdout",
      "text": [
       "Status of task: CREATED\n",
       "Status: CREATED\n",
@@ -776,63 +770,30 @@
      ]
     },
     {
+     "output_type": "display_data",
      "data": {
-      "image/png": "iVBORw0KGgoAAAANSUhEUgAAAYUAAAEGCAYAAACKB4k+AAAABHNCSVQICAgIfAhkiAAAAAlwSFlzAAALEgAACxIB0t1+/AAAADh0RVh0U29mdHdhcmUAbWF0cGxvdGxpYiB2ZXJzaW9uMy4xLjMsIGh0dHA6Ly9tYXRwbG90bGliLm9yZy+AADFEAAATyElEQVR4nO3df7DldX3f8edLVjASlV8LRRazmOxkZJqAuDFrbTpRUkRssiSFFJuEHaTd/tBGx860m2SmtW2cYiapgZgxQ0WzGBMlWMsWjWYHoTRt+bFEBJQaVkplu5Rd5IcS1Ai++8f53A+Hu+fePbvc77137z4fM2fO9/v5fM73fD7nx33d74/z/aaqkCQJ4AVL3QFJ0vJhKEiSOkNBktQZCpKkzlCQJHWrlroDz8cJJ5xQa9euXepuSNIh5Y477nikqlZPqjukQ2Ht2rXs2LFjqbshSYeUJP9nrjo3H0mSOkNBktQZCpKkzlCQJHWGgiSpMxQkSZ2hIEnqDAVJUmcoSJK6Q/oXzXqutVs+vdRdmMoDl71lqbsgaQ6uKUiSOkNBktQNGgpJHkhyd5I7k+xoZccl2Z7kvnZ/bCtPkiuS7ExyV5KzhuybJGlfi7Gm8IaqOrOq1rf5LcANVbUOuKHNA7wZWNdum4EPLkLfJEljlmLz0UZga5veCpw/Vn51jdwCHJPk5CXonyQdtoYOhQL+NMkdSTa3spOq6iGAdn9iKz8FeHDssbtamSRpkQx9SOrrq2p3khOB7Un+1zxtM6Gs9mk0CpfNAK94xSsWppeSJGDgNYWq2t3u9wCfAl4LPDyzWajd72nNdwGnjj18DbB7wjKvrKr1VbV+9eqJV5OTJB2kwUIhydFJXjIzDZwD3ANsAza1ZpuA69r0NuDidhTSBuCJmc1MkqTFMeTmo5OATyWZeZ4/rKrPJrkduCbJpcDXgAtb+88A5wE7gaeASwbsmyRpgsFCoaruB86YUP514OwJ5QW8faj+SJL2z180S5I6Q0GS1BkKkqTOUJAkdYaCJKkzFCRJnaEgSeoMBUlSd9heo9nrGUvSvlxTkCR1hoIkqTMUJEmdoSBJ6gwFSVJnKEiSOkNBktQZCpKkzlCQJHWGgiSpMxQkSZ2hIEnqDAVJUmcoSJI6Q0GS1BkKkqTOUJAkdYaCJKkzFCRJnaEgSeoMBUlSZyhIkrrBQyHJEUm+kOT6Nn9akluT3JfkE0mObOVHtfmdrX7t0H2TJD3XYqwpvBO4d2z+fcD7q2od8BhwaSu/FHisqn4IeH9rJ0laRIOGQpI1wFuAD7X5AG8Erm1NtgLnt+mNbZ5Wf3ZrL0laJEOvKfw28C+A77X544HHq+rpNr8LOKVNnwI8CNDqn2jtJUmLZLBQSPJ3gD1Vdcd48YSmNUXd+HI3J9mRZMfevXsXoKeSpBlDrim8HviZJA8AH2e02ei3gWOSrGpt1gC72/Qu4FSAVv8y4NHZC62qK6tqfVWtX7169YDdl6TDz2ChUFW/UlVrqmotcBHw+ar6BeBG4ILWbBNwXZve1uZp9Z+vqn3WFCRJw1mK3yn8S+DdSXYy2mdwVSu/Cji+lb8b2LIEfZOkw9qq/Td5/qrqJuCmNn0/8NoJbb4NXLgY/ZEkTeYvmiVJnaEgSeoMBUlSZyhIkjpDQZLUGQqSpM5QkCR1hoIkqTMUJEmdoSBJ6gwFSVJnKEiSOkNBktQZCpKkzlCQJHWGgiSpMxQkSZ2hIEnqDAVJUmcoSJI6Q0GS1BkKkqTOUJAkdYaCJKkzFCRJnaEgSeoMBUlSZyhIkjpDQZLUGQqSpM5QkCR1g4VCkhcluS3JF5N8Kcm/aeWnJbk1yX1JPpHkyFZ+VJvf2erXDtU3SdJkQ64pfAd4Y1WdAZwJnJtkA/A+4P1VtQ54DLi0tb8UeKyqfgh4f2snSVpEU4VCkncmeWlGrkry50nOme8xNfJkm31huxXwRuDaVr4VOL9Nb2zztPqzk+QAxiJJep6mXVN4W1V9AzgHWA1cAly2vwclOSLJncAeYDvwVeDxqnq6NdkFnNKmTwEeBGj1TwDHT9k/SdICmDYUZv5jPw/4SFV9caxsTlX1TFWdCawBXgu8alKzWc8xqe7ZjiSbk+xIsmPv3r1TdV6SNJ1pQ+GOJH/KKBQ+l+QlwPemfZKqehy4CdgAHJNkVataA+xu07uAUwFa/cuARycs68qqWl9V61evXj1tFyRJU5g2FC4FtgA/VlVPAUcy2oQ0pySrkxzTpr8P+CngXuBG4ILWbBNwXZve1uZp9Z+vqn3WFCRJw1m1/yYAbK+qs2dmqurrSa4Bzp7nMScDW5McwSh8rqmq65N8Gfh4kl8HvgBc1dpfBXw0yU5GawgXHeBYJEnP07yhkORFwIuBE5Icy7Pb/V8KvHy+x1bVXcCrJ5Tfz2j/wuzybwMXTtdtSdIQ9rem8I+AdzEKgDt4NhS+AfzugP2SJC2BeUOhqi4HLk/yz6rqdxapT5KkJTLVPoWq+p0kfwNYO/6Yqrp6oH5JkpbAVKGQ5KPADwJ3As+04gIMBUlaQaY9+mg9cLqHiErSyjbt7xTuAf7akB2RJC29adcUTgC+nOQ2Rmc/BaCqfmaQXkmSlsS0ofCeITshSVoepj366L8O3RFJ0tKb9uijb/LsGUuPZHRthL+sqpcO1TFJ0uKbdk3hJePzSc5nwqkqJEmHtoO6HGdV/WdGV1CTJK0g024++rmx2Rcw+t2Cv1mQpBVm2qOPfnps+mngAUbXVJYkrSDT7lOY94I6kqSVYap9CknWJPlUkj1JHk7yySRrhu6cJGlxTbuj+SOMLpf5cuAU4L+0MknSCjJtKKyuqo9U1dPt9vvA6gH7JUlaAtOGwiNJfjHJEe32i8DXh+yYJGnxTRsKbwN+Hvh/wEPABYA7nyVphZn2kNR/B2yqqscAkhwH/CajsJAkrRDTrin86EwgAFTVo8Crh+mSJGmpTBsKL0hy7MxMW1OYdi1DknSImPYP+28B/yPJtYxOb/HzwHsH65UkaUlM+4vmq5PsYHQSvAA/V1VfHrRnkqRFN/UmoBYCBoEkrWAHdepsSdLKZChIkjpDQZLUGQqSpM5QkCR1hoIkqRssFJKcmuTGJPcm+VKSd7by45JsT3Jfuz+2lSfJFUl2JrkryVlD9U2SNNmQawpPA/+8ql4FbADenuR0YAtwQ1WtA25o8wBvBta122bggwP2TZI0wWChUFUPVdWft+lvAvcyumrbRmBra7YVOL9NbwSurpFbgGOSnDxU/yRJ+1qUfQpJ1jI6q+qtwElV9RCMggM4sTU7BXhw7GG7WtnsZW1OsiPJjr179w7ZbUk67AweCkm+H/gk8K6q+sZ8TSeU1T4FVVdW1fqqWr96tVcElaSFNGgoJHkho0D4WFX9p1b88MxmoXa/p5XvAk4de/gaYPeQ/ZMkPdeQRx8FuAq4t6r+w1jVNmBTm94EXDdWfnE7CmkD8MTMZiZJ0uIY8kI5rwd+Cbg7yZ2t7FeBy4BrklwKfA24sNV9BjgP2Ak8hdeAlqRFN1goVNWfMXk/AcDZE9oX8Pah+iNJ2j9/0SxJ6gwFSVJnKEiSOkNBktQZCpKkzlCQJHWGgiSpMxQkSZ2hIEnqDAVJUmcoSJI6Q0GS1BkKkqTOUJAkdYaCJKkzFCRJnaEgSeoMBUlSZyhIkjpDQZLUGQqSpM5QkCR1hoIkqTMUJEmdoSBJ6gwFSVJnKEiSOkNBktQZCpKkzlCQJHWGgiSpGywUknw4yZ4k94yVHZdke5L72v2xrTxJrkiyM8ldSc4aql+SpLkNuabw+8C5s8q2ADdU1TrghjYP8GZgXbttBj44YL8kSXMYLBSq6mbg0VnFG4GtbXorcP5Y+dU1cgtwTJKTh+qbJGmyxd6ncFJVPQTQ7k9s5acAD46129XK9pFkc5IdSXbs3bt30M5K0uFmuexozoSymtSwqq6sqvVVtX716tUDd0uSDi+LHQoPz2wWavd7Wvku4NSxdmuA3YvcN0k67C12KGwDNrXpTcB1Y+UXt6OQNgBPzGxmkiQtnlVDLTjJHwE/CZyQZBfwr4HLgGuSXAp8DbiwNf8McB6wE3gKuGSofkmS5jZYKFTVW+eoOntC2wLePlRfJEnTWS47miVJy4ChIEnqDAVJUmcoSJI6Q0GS1BkKkqTOUJAkdYaCJKkzFCRJnaEgSeoMBUlSZyhIkjpDQZLUGQqSpM5QkCR1hoIkqTMUJEmdoSBJ6gwFSVJnKEiSOkNBktQZCpKkzlCQJHWGgiSpMxQkSZ2hIEnqDAVJUmcoSJI6Q0GS1BkKkqRu1VJ3QJrL2i2fXuouTOWBy96y1F2QFsyyWlNIcm6SryTZmWTLUvdHkg43y2ZNIckRwO8CfxvYBdyeZFtVfXlpeybpcHK4r6Eum1AAXgvsrKr7AZJ8HNgIGApaMVbaH5yVNh5Bqmqp+wBAkguAc6vqH7T5XwJ+vKreMavdZmBzm/1h4CuL2tH5nQA8stSdWGArbUwrbTyw8sa00sYDy29MP1BVqydVLKc1hUwo2yexqupK4Mrhu3PgkuyoqvVL3Y+FtNLGtNLGAytvTCttPHBojWk57WjeBZw6Nr8G2L1EfZGkw9JyCoXbgXVJTktyJHARsG2J+yRJh5Vls/moqp5O8g7gc8ARwIer6ktL3K0DtSw3az1PK21MK208sPLGtNLGA4fQmJbNjmZJ0tJbTpuPJElLzFCQJHWGwgSTTrfRdoDfmuS+JJ9oO8NJclSb39nq144t51da+VeSvGm+5R8KY0pyfJIbkzyZ5AOzlv+aJHe3x1yRZNIhxkOP5x1tvpKcMNY2rU87k9yV5Kyxus8meTzJ9bOWP/G1GXA8H06yJ8k9Y2UXJvlSku8lWT9WfsDvQ5Ljkmxv49me5NhDZDzvTfJgkidnlc/5vRvSAn7uNrX34r4km8bKF/V7NFFVeRu7MdrJ/VXglcCRwBeB04FrgItam98D/kmb/qfA77Xpi4BPtOnT22OPAk5ryzxiruUfImM6GvibwD8GPjDrOW4DXsfo9yZ/Arx5CcbzamAt8ABwwlj781qfAmwAbh2rOxv4aeD6Wc8x8bUZcEx/CzgLuGes7FWMfqB5E7B+rPyA3wfgN4AtbXoL8L5DZDwbgJOBJ2eVT/yMLtH36IA+d8BxwP3t/tg2fexif4/murmmsK9+uo2q+itg5nQbbwSubW22Aue36Y1tnlZ/dkv3jcDHq+o7VfW/gZ1t2XMtf9mPqar+sqr+DPj2+MKTnAy8tKr+Z40+2VePLWvRxlNVX6iqBya03whcXSO3AMe0PlNVNwDfnDWeMPdrM4iquhl4dFbZvVW1zy/2D/J9GH9PD4nxtLpbquqhCU8x1/duSAv1uXsTsL2qHq2qx4DtwLlL8D2ayFDY1ynAg2Pzu1rZ41X19Kyy57Rv9U8Ax8+znLnKh7RQY5pv+bsmLH8oB/oaHmj745n7tVnO5nsfTpr549ruT1zkvi20A/2MLuhzNgf7uZuvfDG/RxMZCvua9N/GERPKZo7lnev0HAdaPqSFGtOBLH/IMQ3dv6V4jxbCodrvg7FcvkcH8zlaTn8b9mEo7GvS6Ta+xmjVb9VY2e7Z7Vv9yxitNs912o6lOJ3HQo1pvuWvmbX8Icd0oK/hgbZ/hLlfm+Vsvvfh4ZlNZu1+zyL3baEd6Gd0QZ+zOdjP3Xzli/k9mshQ2Ndcp9u4EbigtdkEXNemt7V5Wv3n2/bAbcBF7SiJ04B1jHYiLcXpPBZqTBO1zRHfTLKhbde9eGxZQzjQ13AbcHE7GmQD8MQc26kBaGOd67VZtvbzPoy/p4fEePbjgD6jC2ShPnefA85Jcmw7Cuwc4HNL8D2abLH3bB8KN0ZHDfwFoyMNfq2VvZLRH/WdwB8DR7XyF7X5na3+lWPL+bW2jK8wdhTBpOUfQmN6gNF/ZE8y+s/m9Fa+HrinLf8DtF/LL/J4frn16WlG/2F9qJWH0QWcvgrczXOPfPlvwF7gW+2xb5rvtRlwPH8EPAR8t/XjUuBn2/R3gIcZ/eE4qPeB0fb2G4D72v1xh8h4fqPNf6/dv2d/n9FD5HP3ttb3ncAlY+WL+j2adPM0F5Kkzs1HkqTOUJAkdYaCJKkzFCRJnaEgSeoMBR3WkqwdP5PnWPmHkpzepn91iuW8K8mL56nvy5OWMw9J1WGtnXL5+qr66/O0ebKqvn8/y3mA0XHoj0yoO6KqnnmeXZUWhWsKEqxKsrWd8/7aJC9OclOS9UkuA74vyZ1JPpbk6CSfTvLFJPck+XtJfhl4OXBjkhthFCRJ/m2SW4HXzSxvrO69bRm3JDmplf9gm7+9PfbJVn5ykptbH+5J8hNL8zLpcGAoSKNz/F9ZVT8KfIPRufoBqKotwLeq6syq+gXgXGB3VZ3R1i4+W1VXMPol6xuq6g3toUczupbAj9fotNDjjgZuqaozgJuBf9jKLwcur6of47nnvPn7jH79eyZwBnDnwg1dei5DQYIHq+q/t+k/YHTBl7ncDfxUkvcl+YmqemKOds8An5yj7q+AmSu93cHoAi0wurjKH7fpPxxrfztwSZL3AD9SVc+5/oO0kAwFad/TE8938r+/AF7DKBz+fZJ/NUfTb8+zH+G79ezOvGeAVXO0m3nOmxldyez/Ah9NcvF87aXnw1CQ4BVJXtem3wrM3tzz3SQvBEjycuCpqvoD4DcZXXISRldve8nz7MctwN9t0xfNFCb5AWBPVf1H4Kqx55QWnKEgwb3ApiR3Mbpu7gdn1V8J3JXkY8CPALcluZPRWXB/fazNn8zsaD5I7wLeneQ2Rtclntk09ZPAnUm+wCg0Ln8ezyHNy0NSpWWi/c7hW1VVSS4C3lpVQ1+/W3qOebdlSlpUrwE+0C6w8jijc+5Li8o1BUlS5z4FSVJnKEiSOkNBktQZCpKkzlCQJHX/H8+AMKyavzPOAAAAAElFTkSuQmCC",
       "text/plain": [
        "<Figure size 432x288 with 1 Axes>"
-      ]
+      ],
+      "image/png": "iVBORw0KGgoAAAANSUhEUgAAAYUAAAEGCAYAAACKB4k+AAAABHNCSVQICAgIfAhkiAAAAAlwSFlzAAALEgAACxIB0t1+/AAAADh0RVh0U29mdHdhcmUAbWF0cGxvdGxpYiB2ZXJzaW9uMy4xLjMsIGh0dHA6Ly9tYXRwbG90bGliLm9yZy+AADFEAAATyElEQVR4nO3df7DldX3f8edLVjASlV8LRRazmOxkZJqAuDFrbTpRUkRssiSFFJuEHaTd/tBGx860m2SmtW2cYiapgZgxQ0WzGBMlWMsWjWYHoTRt+bFEBJQaVkplu5Rd5IcS1Ai++8f53A+Hu+fePbvc77137z4fM2fO9/v5fM73fD7nx33d74/z/aaqkCQJ4AVL3QFJ0vJhKEiSOkNBktQZCpKkzlCQJHWrlroDz8cJJ5xQa9euXepuSNIh5Y477nikqlZPqjukQ2Ht2rXs2LFjqbshSYeUJP9nrjo3H0mSOkNBktQZCpKkzlCQJHWGgiSpMxQkSZ2hIEnqDAVJUmcoSJK6Q/oXzXqutVs+vdRdmMoDl71lqbsgaQ6uKUiSOkNBktQNGgpJHkhyd5I7k+xoZccl2Z7kvnZ/bCtPkiuS7ExyV5KzhuybJGlfi7Gm8IaqOrOq1rf5LcANVbUOuKHNA7wZWNdum4EPLkLfJEljlmLz0UZga5veCpw/Vn51jdwCHJPk5CXonyQdtoYOhQL+NMkdSTa3spOq6iGAdn9iKz8FeHDssbtamSRpkQx9SOrrq2p3khOB7Un+1zxtM6Gs9mk0CpfNAK94xSsWppeSJGDgNYWq2t3u9wCfAl4LPDyzWajd72nNdwGnjj18DbB7wjKvrKr1VbV+9eqJV5OTJB2kwUIhydFJXjIzDZwD3ANsAza1ZpuA69r0NuDidhTSBuCJmc1MkqTFMeTmo5OATyWZeZ4/rKrPJrkduCbJpcDXgAtb+88A5wE7gaeASwbsmyRpgsFCoaruB86YUP514OwJ5QW8faj+SJL2z180S5I6Q0GS1BkKkqTOUJAkdYaCJKkzFCRJnaEgSeoMBUlSd9heo9nrGUvSvlxTkCR1hoIkqTMUJEmdoSBJ6gwFSVJnKEiSOkNBktQZCpKkzlCQJHWGgiSpMxQkSZ2hIEnqDAVJUmcoSJI6Q0GS1BkKkqTOUJAkdYaCJKkzFCRJnaEgSeoMBUlSZyhIkrrBQyHJEUm+kOT6Nn9akluT3JfkE0mObOVHtfmdrX7t0H2TJD3XYqwpvBO4d2z+fcD7q2od8BhwaSu/FHisqn4IeH9rJ0laRIOGQpI1wFuAD7X5AG8Erm1NtgLnt+mNbZ5Wf3ZrL0laJEOvKfw28C+A77X544HHq+rpNr8LOKVNnwI8CNDqn2jtJUmLZLBQSPJ3gD1Vdcd48YSmNUXd+HI3J9mRZMfevXsXoKeSpBlDrim8HviZJA8AH2e02ei3gWOSrGpt1gC72/Qu4FSAVv8y4NHZC62qK6tqfVWtX7169YDdl6TDz2ChUFW/UlVrqmotcBHw+ar6BeBG4ILWbBNwXZve1uZp9Z+vqn3WFCRJw1mK3yn8S+DdSXYy2mdwVSu/Cji+lb8b2LIEfZOkw9qq/Td5/qrqJuCmNn0/8NoJbb4NXLgY/ZEkTeYvmiVJnaEgSeoMBUlSZyhIkjpDQZLUGQqSpM5QkCR1hoIkqTMUJEmdoSBJ6gwFSVJnKEiSOkNBktQZCpKkzlCQJHWGgiSpMxQkSZ2hIEnqDAVJUmcoSJI6Q0GS1BkKkqTOUJAkdYaCJKkzFCRJnaEgSeoMBUlSZyhIkjpDQZLUGQqSpM5QkCR1g4VCkhcluS3JF5N8Kcm/aeWnJbk1yX1JPpHkyFZ+VJvf2erXDtU3SdJkQ64pfAd4Y1WdAZwJnJtkA/A+4P1VtQ54DLi0tb8UeKyqfgh4f2snSVpEU4VCkncmeWlGrkry50nOme8xNfJkm31huxXwRuDaVr4VOL9Nb2zztPqzk+QAxiJJep6mXVN4W1V9AzgHWA1cAly2vwclOSLJncAeYDvwVeDxqnq6NdkFnNKmTwEeBGj1TwDHT9k/SdICmDYUZv5jPw/4SFV9caxsTlX1TFWdCawBXgu8alKzWc8xqe7ZjiSbk+xIsmPv3r1TdV6SNJ1pQ+GOJH/KKBQ+l+QlwPemfZKqehy4CdgAHJNkVataA+xu07uAUwFa/cuARycs68qqWl9V61evXj1tFyRJU5g2FC4FtgA/VlVPAUcy2oQ0pySrkxzTpr8P+CngXuBG4ILWbBNwXZve1uZp9Z+vqn3WFCRJw1m1/yYAbK+qs2dmqurrSa4Bzp7nMScDW5McwSh8rqmq65N8Gfh4kl8HvgBc1dpfBXw0yU5GawgXHeBYJEnP07yhkORFwIuBE5Icy7Pb/V8KvHy+x1bVXcCrJ5Tfz2j/wuzybwMXTtdtSdIQ9rem8I+AdzEKgDt4NhS+AfzugP2SJC2BeUOhqi4HLk/yz6rqdxapT5KkJTLVPoWq+p0kfwNYO/6Yqrp6oH5JkpbAVKGQ5KPADwJ3As+04gIMBUlaQaY9+mg9cLqHiErSyjbt7xTuAf7akB2RJC29adcUTgC+nOQ2Rmc/BaCqfmaQXkmSlsS0ofCeITshSVoepj366L8O3RFJ0tKb9uijb/LsGUuPZHRthL+sqpcO1TFJ0uKbdk3hJePzSc5nwqkqJEmHtoO6HGdV/WdGV1CTJK0g024++rmx2Rcw+t2Cv1mQpBVm2qOPfnps+mngAUbXVJYkrSDT7lOY94I6kqSVYap9CknWJPlUkj1JHk7yySRrhu6cJGlxTbuj+SOMLpf5cuAU4L+0MknSCjJtKKyuqo9U1dPt9vvA6gH7JUlaAtOGwiNJfjHJEe32i8DXh+yYJGnxTRsKbwN+Hvh/wEPABYA7nyVphZn2kNR/B2yqqscAkhwH/CajsJAkrRDTrin86EwgAFTVo8Crh+mSJGmpTBsKL0hy7MxMW1OYdi1DknSImPYP+28B/yPJtYxOb/HzwHsH65UkaUlM+4vmq5PsYHQSvAA/V1VfHrRnkqRFN/UmoBYCBoEkrWAHdepsSdLKZChIkjpDQZLUGQqSpM5QkCR1hoIkqRssFJKcmuTGJPcm+VKSd7by45JsT3Jfuz+2lSfJFUl2JrkryVlD9U2SNNmQawpPA/+8ql4FbADenuR0YAtwQ1WtA25o8wBvBta122bggwP2TZI0wWChUFUPVdWft+lvAvcyumrbRmBra7YVOL9NbwSurpFbgGOSnDxU/yRJ+1qUfQpJ1jI6q+qtwElV9RCMggM4sTU7BXhw7GG7WtnsZW1OsiPJjr179w7ZbUk67AweCkm+H/gk8K6q+sZ8TSeU1T4FVVdW1fqqWr96tVcElaSFNGgoJHkho0D4WFX9p1b88MxmoXa/p5XvAk4de/gaYPeQ/ZMkPdeQRx8FuAq4t6r+w1jVNmBTm94EXDdWfnE7CmkD8MTMZiZJ0uIY8kI5rwd+Cbg7yZ2t7FeBy4BrklwKfA24sNV9BjgP2Ak8hdeAlqRFN1goVNWfMXk/AcDZE9oX8Pah+iNJ2j9/0SxJ6gwFSVJnKEiSOkNBktQZCpKkzlCQJHWGgiSpMxQkSZ2hIEnqDAVJUmcoSJI6Q0GS1BkKkqTOUJAkdYaCJKkzFCRJnaEgSeoMBUlSZyhIkjpDQZLUGQqSpM5QkCR1hoIkqTMUJEmdoSBJ6gwFSVJnKEiSOkNBktQZCpKkzlCQJHWGgiSpGywUknw4yZ4k94yVHZdke5L72v2xrTxJrkiyM8ldSc4aql+SpLkNuabw+8C5s8q2ADdU1TrghjYP8GZgXbttBj44YL8kSXMYLBSq6mbg0VnFG4GtbXorcP5Y+dU1cgtwTJKTh+qbJGmyxd6ncFJVPQTQ7k9s5acAD46129XK9pFkc5IdSXbs3bt30M5K0uFmuexozoSymtSwqq6sqvVVtX716tUDd0uSDi+LHQoPz2wWavd7Wvku4NSxdmuA3YvcN0k67C12KGwDNrXpTcB1Y+UXt6OQNgBPzGxmkiQtnlVDLTjJHwE/CZyQZBfwr4HLgGuSXAp8DbiwNf8McB6wE3gKuGSofkmS5jZYKFTVW+eoOntC2wLePlRfJEnTWS47miVJy4ChIEnqDAVJUmcoSJI6Q0GS1BkKkqTOUJAkdYaCJKkzFCRJnaEgSeoMBUlSZyhIkjpDQZLUGQqSpM5QkCR1hoIkqTMUJEmdoSBJ6gwFSVJnKEiSOkNBktQZCpKkzlCQJHWGgiSpMxQkSZ2hIEnqDAVJUmcoSJI6Q0GS1BkKkqRu1VJ3QJrL2i2fXuouTOWBy96y1F2QFsyyWlNIcm6SryTZmWTLUvdHkg43y2ZNIckRwO8CfxvYBdyeZFtVfXlpeybpcHK4r6Eum1AAXgvsrKr7AZJ8HNgIGApaMVbaH5yVNh5Bqmqp+wBAkguAc6vqH7T5XwJ+vKreMavdZmBzm/1h4CuL2tH5nQA8stSdWGArbUwrbTyw8sa00sYDy29MP1BVqydVLKc1hUwo2yexqupK4Mrhu3PgkuyoqvVL3Y+FtNLGtNLGAytvTCttPHBojWk57WjeBZw6Nr8G2L1EfZGkw9JyCoXbgXVJTktyJHARsG2J+yRJh5Vls/moqp5O8g7gc8ARwIer6ktL3K0DtSw3az1PK21MK208sPLGtNLGA4fQmJbNjmZJ0tJbTpuPJElLzFCQJHWGwgSTTrfRdoDfmuS+JJ9oO8NJclSb39nq144t51da+VeSvGm+5R8KY0pyfJIbkzyZ5AOzlv+aJHe3x1yRZNIhxkOP5x1tvpKcMNY2rU87k9yV5Kyxus8meTzJ9bOWP/G1GXA8H06yJ8k9Y2UXJvlSku8lWT9WfsDvQ5Ljkmxv49me5NhDZDzvTfJgkidnlc/5vRvSAn7uNrX34r4km8bKF/V7NFFVeRu7MdrJ/VXglcCRwBeB04FrgItam98D/kmb/qfA77Xpi4BPtOnT22OPAk5ryzxiruUfImM6GvibwD8GPjDrOW4DXsfo9yZ/Arx5CcbzamAt8ABwwlj781qfAmwAbh2rOxv4aeD6Wc8x8bUZcEx/CzgLuGes7FWMfqB5E7B+rPyA3wfgN4AtbXoL8L5DZDwbgJOBJ2eVT/yMLtH36IA+d8BxwP3t/tg2fexif4/murmmsK9+uo2q+itg5nQbbwSubW22Aue36Y1tnlZ/dkv3jcDHq+o7VfW/gZ1t2XMtf9mPqar+sqr+DPj2+MKTnAy8tKr+Z40+2VePLWvRxlNVX6iqBya03whcXSO3AMe0PlNVNwDfnDWeMPdrM4iquhl4dFbZvVW1zy/2D/J9GH9PD4nxtLpbquqhCU8x1/duSAv1uXsTsL2qHq2qx4DtwLlL8D2ayFDY1ynAg2Pzu1rZ41X19Kyy57Rv9U8Ax8+znLnKh7RQY5pv+bsmLH8oB/oaHmj745n7tVnO5nsfTpr549ruT1zkvi20A/2MLuhzNgf7uZuvfDG/RxMZCvua9N/GERPKZo7lnev0HAdaPqSFGtOBLH/IMQ3dv6V4jxbCodrvg7FcvkcH8zlaTn8b9mEo7GvS6Ta+xmjVb9VY2e7Z7Vv9yxitNs912o6lOJ3HQo1pvuWvmbX8Icd0oK/hgbZ/hLlfm+Vsvvfh4ZlNZu1+zyL3baEd6Gd0QZ+zOdjP3Xzli/k9mshQ2Ndcp9u4EbigtdkEXNemt7V5Wv3n2/bAbcBF7SiJ04B1jHYiLcXpPBZqTBO1zRHfTLKhbde9eGxZQzjQ13AbcHE7GmQD8MQc26kBaGOd67VZtvbzPoy/p4fEePbjgD6jC2ShPnefA85Jcmw7Cuwc4HNL8D2abLH3bB8KN0ZHDfwFoyMNfq2VvZLRH/WdwB8DR7XyF7X5na3+lWPL+bW2jK8wdhTBpOUfQmN6gNF/ZE8y+s/m9Fa+HrinLf8DtF/LL/J4frn16WlG/2F9qJWH0QWcvgrczXOPfPlvwF7gW+2xb5rvtRlwPH8EPAR8t/XjUuBn2/R3gIcZ/eE4qPeB0fb2G4D72v1xh8h4fqPNf6/dv2d/n9FD5HP3ttb3ncAlY+WL+j2adPM0F5Kkzs1HkqTOUJAkdYaCJKkzFCRJnaEgSeoMBR3WkqwdP5PnWPmHkpzepn91iuW8K8mL56nvy5OWMw9J1WGtnXL5+qr66/O0ebKqvn8/y3mA0XHoj0yoO6KqnnmeXZUWhWsKEqxKsrWd8/7aJC9OclOS9UkuA74vyZ1JPpbk6CSfTvLFJPck+XtJfhl4OXBjkhthFCRJ/m2SW4HXzSxvrO69bRm3JDmplf9gm7+9PfbJVn5ykptbH+5J8hNL8zLpcGAoSKNz/F9ZVT8KfIPRufoBqKotwLeq6syq+gXgXGB3VZ3R1i4+W1VXMPol6xuq6g3toUczupbAj9fotNDjjgZuqaozgJuBf9jKLwcur6of47nnvPn7jH79eyZwBnDnwg1dei5DQYIHq+q/t+k/YHTBl7ncDfxUkvcl+YmqemKOds8An5yj7q+AmSu93cHoAi0wurjKH7fpPxxrfztwSZL3AD9SVc+5/oO0kAwFad/TE8938r+/AF7DKBz+fZJ/NUfTb8+zH+G79ezOvGeAVXO0m3nOmxldyez/Ah9NcvF87aXnw1CQ4BVJXtem3wrM3tzz3SQvBEjycuCpqvoD4DcZXXISRldve8nz7MctwN9t0xfNFCb5AWBPVf1H4Kqx55QWnKEgwb3ApiR3Mbpu7gdn1V8J3JXkY8CPALcluZPRWXB/fazNn8zsaD5I7wLeneQ2Rtclntk09ZPAnUm+wCg0Ln8ezyHNy0NSpWWi/c7hW1VVSS4C3lpVQ1+/W3qOebdlSlpUrwE+0C6w8jijc+5Li8o1BUlS5z4FSVJnKEiSOkNBktQZCpKkzlCQJHX/H8+AMKyavzPOAAAAAElFTkSuQmCC"
      },
      "metadata": {
       "needs_background": "light"
-     },
-     "output_type": "display_data"
-    }
-   ],
-   "source": [
-    "# define task (asynchronous)\n",
-    "task = device.run(my_circuit, \n",
-    "                  poll_timeout_seconds = 100, \n",
-    "                  shots=1000)\n",
-    "\n",
-    "# get id and status of submitted task\n",
-    "task_id = task.id\n",
-    "status = task.state()\n",
-    "# print('ID of task:', task_id)\n",
-    "print('Status of task:', status)\n",
-    "\n",
-    "# wait for job to complete\n",
-    "while status != 'COMPLETED':\n",
-    "    status = task.state()\n",
-    "    print('Status:', status)\n",
-    "\n",
-    "# get results of task\n",
-    "result = task.result()\n",
-    "\n",
-    "# get measurement shots\n",
-    "counts = result.measurement_counts\n",
-    "\n",
-    "# print counts\n",
-    "print(counts)\n",
-    "\n",
-    "# plot using Counter\n",
-    "plt.bar(counts.keys(), counts.values());\n",
-    "plt.xlabel('bitstrings');\n",
-    "plt.ylabel('counts');"
-   ]
-  },
-  {
-   "cell_type": "markdown",
-   "metadata": {},
+     }
+    }
+   ],
+   "metadata": {}
+  },
+  {
+   "cell_type": "markdown",
    "source": [
     "__TASK METADATA__: You can access a range of metadata associated with your ```task``` object, as shown below.  "
-   ]
+   ],
+   "metadata": {}
   },
   {
    "cell_type": "code",
    "execution_count": 20,
-<<<<<<< HEAD
-   "metadata": {},
-=======
    "source": [
     "# get all metadata of submitted task\n",
     "metadata = task.metadata()\n",
@@ -842,39 +803,27 @@
     "# print example metadata\n",
     "print(\"{} shots taken on {}.\".format(shots, date))"
    ],
->>>>>>> 00ffeb4a
-   "outputs": [
-    {
-     "name": "stdout",
-     "output_type": "stream",
+   "outputs": [
+    {
+     "output_type": "stream",
+     "name": "stdout",
      "text": [
       "1000 shots taken on Tue, 18 Aug 2020 19:24:04 GMT.\n"
      ]
     }
    ],
-   "source": [
-    "# get all metadata of submitted task\n",
-    "metadata = task.metadata()\n",
-    "# example for metadata\n",
-    "shots = metadata['shots']\n",
-    "date = metadata['ResponseMetadata']['HTTPHeaders']['date']\n",
-    "# print example metadata\n",
-    "print(\"{} shots taken on {}.\".format(shots, date))"
-   ]
-  },
-  {
-   "cell_type": "markdown",
-   "metadata": {},
+   "metadata": {}
+  },
+  {
+   "cell_type": "markdown",
    "source": [
     "__TASK RECONSTRUCTION__: Imagine your kernel dies after you have submitted the task, or you simply close your notebook. As recovery method, here is how you can reconstruct the ```task``` object (given the corresponding unique arn). You can reconstruct the ```task``` object using `task = AwsQuantumTask(arn=...)`; then you can simply call `task.result()` to get the result from S3. "
-   ]
+   ],
+   "metadata": {}
   },
   {
    "cell_type": "code",
    "execution_count": 21,
-<<<<<<< HEAD
-   "metadata": {},
-=======
    "source": [
     "# restore task from unique arn\n",
     "task_load = AwsQuantumTask(arn=task_id)\n",
@@ -882,30 +831,20 @@
     "status = task_load.state()\n",
     "print('Status of (reconstructed) task:', status)"
    ],
->>>>>>> 00ffeb4a
-   "outputs": [
-    {
-     "name": "stdout",
-     "output_type": "stream",
+   "outputs": [
+    {
+     "output_type": "stream",
+     "name": "stdout",
      "text": [
       "Status of (reconstructed) task: COMPLETED\n"
      ]
     }
    ],
-   "source": [
-    "# restore task from unique arn\n",
-    "task_load = AwsQuantumTask(arn=task_id)\n",
-    "# print status\n",
-    "status = task_load.state()\n",
-    "print('Status of (reconstructed) task:', status)"
-   ]
+   "metadata": {}
   },
   {
    "cell_type": "code",
    "execution_count": 22,
-<<<<<<< HEAD
-   "metadata": {},
-=======
    "source": [
     "# get results of task\n",
     "result = task_load.result()\n",
@@ -921,57 +860,39 @@
     "plt.xlabel('bitstrings');\n",
     "plt.ylabel('counts');"
    ],
->>>>>>> 00ffeb4a
-   "outputs": [
-    {
-     "name": "stdout",
-     "output_type": "stream",
+   "outputs": [
+    {
+     "output_type": "stream",
+     "name": "stdout",
      "text": [
       "Counter({'00010': 517, '00000': 466, '01010': 9, '01000': 4, '11110': 3, '11100': 1})\n"
      ]
     },
     {
+     "output_type": "display_data",
      "data": {
-      "image/png": "iVBORw0KGgoAAAANSUhEUgAAAYUAAAEGCAYAAACKB4k+AAAABHNCSVQICAgIfAhkiAAAAAlwSFlzAAALEgAACxIB0t1+/AAAADh0RVh0U29mdHdhcmUAbWF0cGxvdGxpYiB2ZXJzaW9uMy4xLjMsIGh0dHA6Ly9tYXRwbG90bGliLm9yZy+AADFEAAATwklEQVR4nO3df7DldX3f8edLVjASlV8XiixmMdnpyDQBcWPW2nSipIg0yZIUUmwSdpB2+0MbHTvTkmSmahunmklqIGbMUNEsxkQJ1rKlRrODUJq2/FgiAkoNK6WyXcou8kMJagTf/eN87sfD3XPvnl3u9967d5+PmTPn+/18Pud7Pp/z477u98f5flNVSJIE8Lzl7oAkaeUwFCRJnaEgSeoMBUlSZyhIkro1y92B5+KEE06odevWLXc3JOmQcscddzxSVTOT6g7pUFi3bh07duxY7m5I0iElyf+Zr87NR5KkzlCQJHWGgiSpMxQkSZ2hIEnqDAVJUmcoSJI6Q0GS1BkKkqTukP5Fs54t785yd2Eq9U4v7CStVK4pSJI6Q0GS1A0aCkkeSHJ3kjuT7GhlxyXZnuS+dn9sK0+SK5LsTHJXkrOG7JskaV9Lsabwuqo6s6o2tPnLgBuqaj1wQ5sHeCOwvt22AB9cgr5JksYsx+ajTcDWNr0VOH+s/OoauQU4JsnJy9A/STpsDR0KBfxpkjuSbGllJ1XVQwDt/sRWfgrw4Nhjd7UySdISGfqQ1NdW1e4kJwLbk/yvBdpOOp5yn2MXW7hsAXjZy162OL2UJAEDrylU1e52vwf4FPBq4OHZzULtfk9rvgs4dezha4HdE5Z5ZVVtqKoNMzMTryYnSTpIg4VCkqOTvGh2GjgHuAfYBmxuzTYD17XpbcDF7SikjcATs5uZJElLY8jNRycBn0oy+zx/WFWfSXI7cE2SS4GvAhe29p8GzgN2Ak8BlwzYN0nSBIOFQlXdD5wxofxrwNkTygt4y1D9kSTtn79oliR1hoIkqTMUJEmdoSBJ6gwFSVJnKEiSOkNBktQZCpKk7rC9RrPXM5akfbmmIEnqDAVJUmcoSJI6Q0GS1BkKkqTOUJAkdYaCJKkzFCRJnaEgSeoMBUlSZyhIkjpDQZLUGQqSpM5QkCR1hoIkqTMUJEmdoSBJ6gwFSVJnKEiSOkNBktQZCpKkzlCQJHWDh0KSI5J8Psn1bf60JLcmuS/JJ5Ic2cqPavM7W/26ofsmSXq2pVhTeBtw79j8+4D3V9V64DHg0lZ+KfBYVf0Q8P7WTpK0hAYNhSRrgb8LfKjNB3g9cG1rshU4v01vavO0+rNbe0nSEhl6TeG3gX8JfLfNHw88XlVPt/ldwClt+hTgQYBW/0RrL0laIoOFQpKfAvZU1R3jxROa1hR148vdkmRHkh179+5dhJ5KkmYNuabwWuBnkjwAfJzRZqPfBo5Jsqa1WQvsbtO7gFMBWv1LgEfnLrSqrqyqDVW1YWZmZsDuS9LhZ7BQqKpfqaq1VbUOuAj4XFX9AnAjcEFrthm4rk1va/O0+s9V1T5rCpKk4SzH7xT+FfCOJDsZ7TO4qpVfBRzfyt8BXLYMfZOkw9qa/Td57qrqJuCmNn0/8OoJbb4FXLgU/ZEkTeYvmiVJnaEgSeoMBUlSZyhIkjpDQZLUGQqSpM5QkCR1hoIkqTMUJEmdoSBJ6gwFSVJnKEiSOkNBktQZCpKkzlCQJHWGgiSpMxQkSZ2hIEnqDAVJUmcoSJI6Q0GS1BkKkqTOUJAkdYaCJKkzFCRJnaEgSeoMBUlSZyhIkjpDQZLUGQqSpM5QkCR1g4VCkhckuS3JF5J8Mcm7W/lpSW5Ncl+STyQ5spUf1eZ3tvp1Q/VNkjTZkGsK3wZeX1VnAGcC5ybZCLwPeH9VrQceAy5t7S8FHquqHwLe39pJkpbQVKGQ5G1JXpyRq5L8eZJzFnpMjTzZZp/fbgW8Hri2lW8Fzm/Tm9o8rf7sJDmAsUiSnqNp1xTeXFVfB84BZoBLgPfu70FJjkhyJ7AH2A58BXi8qp5uTXYBp7TpU4AHAVr9E8DxU/ZPkrQIpg2F2f/YzwM+UlVfGCubV1U9U1VnAmuBVwOvmNRsznNMqvteR5ItSXYk2bF3796pOi9Jms60oXBHkj9lFAqfTfIi4LvTPklVPQ7cBGwEjkmyplWtBXa36V3AqQCt/iXAoxOWdWVVbaiqDTMzM9N2QZI0hWlD4VLgMuBHq+op4EhGm5DmlWQmyTFt+vuAnwTuBW4ELmjNNgPXteltbZ5W/7mq2mdNQZI0nDX7bwLA9qo6e3amqr6W5Brg7AUeczKwNckRjMLnmqq6PsmXgI8n+XXg88BVrf1VwEeT7GS0hnDRAY5FkvQcLRgKSV4AvBA4IcmxfG+7/4uBly702Kq6C3jlhPL7Ge1fmFv+LeDC6botSRrC/tYU/jHwdkYBcAffC4WvA787YL8kSctgwVCoqsuBy5P886r6nSXqkyRpmUy1T6GqfifJ3wTWjT+mqq4eqF+SpGUwVSgk+Sjwg8CdwDOtuABDQZJWkWmPPtoAnO4hopK0uk37O4V7gL82ZEckSctv2jWFE4AvJbmN0dlPAaiqnxmkV5KkZTFtKLxryE5IklaGaY8++q9Dd0SStPymPfroG3zvjKVHMro2wl9W1YuH6pgkaelNu6bwovH5JOcz4VQVkqRD20FdjrOq/hOjK6hJklaRaTcf/dzY7PMY/W7B3yxI0ioz7dFHPz02/TTwAKNrKkuSVpFp9ykseEEdSdLqMNU+hSRrk3wqyZ4kDyf5ZJK1Q3dOkrS0pt3R/BFGl8t8KXAK8J9bmSRpFZk2FGaq6iNV9XS7/T4wM2C/JEnLYNpQeCTJLyY5ot1+EfjakB2TJC29aUPhzcDPA/8PeAi4AHDnsyStMtMekvpvgc1V9RhAkuOA32QUFpKkVWLaNYUfmQ0EgKp6FHjlMF2SJC2XaUPheUmOnZ1pawrTrmVIkg4R0/5h/y3gfyS5ltHpLX4eeM9gvZIkLYtpf9F8dZIdjE6CF+DnqupLg/ZMkrTkpt4E1ELAIJCkVeygTp0tSVqdDAVJUmcoSJI6Q0GS1BkKkqTOUJAkdYOFQpJTk9yY5N4kX0zytlZ+XJLtSe5r98e28iS5IsnOJHclOWuovkmSJhtyTeFp4F9U1SuAjcBbkpwOXAbcUFXrgRvaPMAbgfXttgX44IB9kyRNMFgoVNVDVfXnbfobwL2Mrtq2Cdjamm0Fzm/Tm4Cra+QW4JgkJw/VP0nSvpZkn0KSdYzOqnorcFJVPQSj4ABObM1OAR4ce9iuVjZ3WVuS7EiyY+/evUN2W5IOO4OHQpLvBz4JvL2qvr5Q0wlltU9B1ZVVtaGqNszMeEVQSVpMg4ZCkuczCoSPVdV/bMUPz24Wavd7Wvku4NSxh68Fdg/ZP0nSsw159FGAq4B7q+rfj1VtAza36c3AdWPlF7ejkDYCT8xuZpIkLY0hL5TzWuCXgLuT3NnKfhV4L3BNkkuBrwIXtrpPA+cBO4Gn8BrQkrTkBguFqvozJu8nADh7QvsC3jJUfyRJ++cvmiVJnaEgSeoMBUlSZyhIkjpDQZLUGQqSpM5QkCR1hoIkqTMUJEmdoSBJ6gwFSVJnKEiSOkNBktQZCpKkzlCQJHWGgiSpMxQkSZ2hIEnqDAVJUmcoSJI6Q0GS1BkKkqTOUJAkdYaCJKkzFCRJnaEgSeoMBUlSZyhIkjpDQZLUGQqSpM5QkCR1g4VCkg8n2ZPknrGy45JsT3Jfuz+2lSfJFUl2JrkryVlD9UuSNL8h1xR+Hzh3TtllwA1VtR64oc0DvBFY325bgA8O2C9J0jwGC4Wquhl4dE7xJmBrm94KnD9WfnWN3AIck+TkofomSZpsqfcpnFRVDwG0+xNb+SnAg2PtdrWyfSTZkmRHkh179+4dtLOSdLhZKTuaM6GsJjWsqiurakNVbZiZmRm4W5J0eFnqUHh4drNQu9/TyncBp461WwvsXuK+SdJhb6lDYRuwuU1vBq4bK7+4HYW0EXhidjOTJGnprBlqwUn+CPgJ4IQku4B3Au8FrklyKfBV4MLW/NPAecBO4CngkqH6JUma32ChUFVvmqfq7AltC3jLUH2RJE1npexoliStAIaCJKkzFCRJnaEgSeoMBUlSZyhIkjpDQZLUGQqSpM5QkCR1hoIkqTMUJEmdoSBJ6gwFSVJnKEiSOkNBktQZCpKkzlCQJHWGgiSpMxQkSZ2hIEnqDAVJUmcoSJI6Q0GS1BkKkqTOUJAkdYaCJKkzFCRJnaEgSeoMBUlSZyhIkro1y90BaT55d5a7C1Opd9Zyd0FaNCtqTSHJuUm+nGRnksuWuz+SdLhZMWsKSY4Afhf4O8Au4PYk26rqS8vbM0mHk8N9DXXFhALwamBnVd0PkOTjwCbAUNCqsdr+4Ky28QhStTJerCQXAOdW1T9s878E/FhVvXVOuy3Aljb714EvL2lHF3YC8Mhyd2KRrbYxrbbxwOob02obD6y8Mf1AVc1MqlhJawqT/uXYJ7Gq6krgyuG7c+CS7KiqDcvdj8W02sa02sYDq29Mq208cGiNaSXtaN4FnDo2vxbYvUx9kaTD0koKhduB9UlOS3IkcBGwbZn7JEmHlRWz+aiqnk7yVuCzwBHAh6vqi8vcrQO1IjdrPUerbUyrbTyw+sa02sYDh9CYVsyOZknS8ltJm48kScvMUJAkdYbCBJNOt9F2gN+a5L4kn2g7w0lyVJvf2erXjS3nV1r5l5O8YaHlHwpjSnJ8khuTPJnkA3OW/6okd7fHXJFk0F81zTOet7b5SnLCWNu0Pu1McleSs8bqPpPk8STXz1n+xNdmwPF8OMmeJPeMlV2Y5ItJvptkw1j5Ab8PSY5Lsr2NZ3uSYw+R8bwnyYNJnpxTPu/3bkiL+Lnb3N6L+5JsHitf0u/RRFXlbezGaCf3V4CXA0cCXwBOB64BLmptfg/4p236nwG/16YvAj7Rpk9vjz0KOK0t84j5ln+IjOlo4G8B/wT4wJznuA14DaPfm/wJ8MZlGM8rgXXAA8AJY+3Pa30KsBG4dazubOCngevnPMfE12bAMf1t4CzgnrGyVzD6geZNwIax8gN+H4DfAC5r05cB7ztExrMROBl4ck75xM/oMn2PDuhzBxwH3N/uj23Txy7192i+m2sK++qn26iqvwJmT7fxeuDa1mYrcH6b3tTmafVnt3TfBHy8qr5dVf8b2NmWPd/yV/yYquovq+rPgG+NLzzJycCLq+p/1uiTffXYspZsPFX1+ap6YEL7TcDVNXILcEzrM1V1A/CNOeMJ8782g6iqm4FH55TdW1X7/GL/IN+H8ff0kBhPq7ulqh6a8BTzfe+GtFifuzcA26vq0ap6DNgOnLsM36OJDIV9nQI8ODa/q5U9XlVPzyl7VvtW/wRw/ALLma98SIs1poWWv2vC8odyoK/hgbY/nvlfm5VsoffhpNk/ru3+xCXu22I70M/ooj5nc7Cfu4XKl/J7NJGhsK9J/20cMaFs9lje+U7PcaDlQ1qsMR3I8occ09D9W473aDEcqv0+GCvle3Qwn6OV9LdhH4bCviadbuOrjFb91oyV7Z7bvtW/hNFq83yn7ViO03ks1pgWWv7aOcsfckwH+hoeaPtHmP+1WckWeh8ent1k1u73LHHfFtuBfkYX9Tmbg/3cLVS+lN+jiQyFfc13uo0bgQtam83AdW16W5un1X+ubQ/cBlzUjpI4DVjPaCfScpzOY7HGNFHbHPGNJBvbdt2Lx5Y1hAN9DbcBF7ejQTYCT8yznRqANtb5XpsVaz/vw/h7ekiMZz8O6DO6SBbrc/dZ4Jwkx7ajwM4BPrsM36PJlnrP9qFwY3TUwF8wOtLg11rZyxn9Ud8J/DFwVCt/QZvf2epfPracX2vL+DJjRxFMWv4hNKYHGP1H9iSj/2xOb+UbgHva8j9A+7X8Eo/nl1ufnmb0H9aHWnkYXcDpK8DdPPvIl/8G7AW+2R77hoVemwHH80fAQ8B3Wj8uBX62TX8beJjRH46Deh8YbW+/Abiv3R93iIznN9r8d9v9u/b3GT1EPndvbn3fCVwyVr6k36NJN09zIUnq3HwkSeoMBUlSZyhIkjpDQZLUGQqSpM5Q0GEtybrxM3mOlX8oyelt+lenWM7bk7xwgfq+PGkl85BUHdbaKZevr6q/sUCbJ6vq+/eznAcYHYf+yIS6I6rqmefYVWlJuKYgwZokW9s5769N8sIkNyXZkOS9wPcluTPJx5IcneS/JPlCknuS/P0kvwy8FLgxyY0wCpIk/ybJrcBrZpc3VveetoxbkpzUyn+wzd/eHvtkKz85yc2tD/ck+fHleZl0ODAUpNE5/q+sqh8Bvs7oXP0AVNVlwDer6syq+gXgXGB3VZ3R1i4+U1VXMPol6+uq6nXtoUczupbAj9XotNDjjgZuqaozgJuBf9TKLwcur6of5dnnvPkHjH79eyZwBnDn4g1dejZDQYIHq+q/t+k/YHTBl/ncDfxkkvcl+fGqemKeds8An5yn7q+A2Su93cHoAi0wurjKH7fpPxxrfztwSZJ3AT9cVc+6/oO0mAwFad/TEy908r+/AF7FKBz+XZJ/PU/Tby2wH+E79b2dec8Aa+ZpN/ucNzO6ktn/BT6a5OKF2kvPhaEgwcuSvKZNvwmYu7nnO0meD5DkpcBTVfUHwG8yuuQkjK7e9qLn2I9bgL/Xpi+aLUzyA8CeqvoPwFVjzyktOkNBgnuBzUnuYnTd3A/Oqb8SuCvJx4AfBm5Lciejs+D++libP5nd0XyQ3g68I8ltjK5LPLtp6ieAO5N8nlFoXP4cnkNakIekSitE+53DN6uqklwEvKmqhr5+t/QsC27LlLSkXgV8oF1g5XFG59yXlpRrCpKkzn0KkqTOUJAkdYaCJKkzFCRJnaEgSer+P7PzMKy93uyGAAAAAElFTkSuQmCC",
       "text/plain": [
        "<Figure size 432x288 with 1 Axes>"
-      ]
+      ],
+      "image/png": "iVBORw0KGgoAAAANSUhEUgAAAYUAAAEGCAYAAACKB4k+AAAABHNCSVQICAgIfAhkiAAAAAlwSFlzAAALEgAACxIB0t1+/AAAADh0RVh0U29mdHdhcmUAbWF0cGxvdGxpYiB2ZXJzaW9uMy4xLjMsIGh0dHA6Ly9tYXRwbG90bGliLm9yZy+AADFEAAATwklEQVR4nO3df7DldX3f8edLVjASlV8XiixmMdnpyDQBcWPW2nSipIg0yZIUUmwSdpB2+0MbHTvTkmSmahunmklqIGbMUNEsxkQJ1rKlRrODUJq2/FgiAkoNK6WyXcou8kMJagTf/eN87sfD3XPvnl3u9967d5+PmTPn+/18Pud7Pp/z477u98f5flNVSJIE8Lzl7oAkaeUwFCRJnaEgSeoMBUlSZyhIkro1y92B5+KEE06odevWLXc3JOmQcscddzxSVTOT6g7pUFi3bh07duxY7m5I0iElyf+Zr87NR5KkzlCQJHWGgiSpMxQkSZ2hIEnqDAVJUmcoSJI6Q0GS1BkKkqTukP5Fs54t785yd2Eq9U4v7CStVK4pSJI6Q0GS1A0aCkkeSHJ3kjuT7GhlxyXZnuS+dn9sK0+SK5LsTHJXkrOG7JskaV9Lsabwuqo6s6o2tPnLgBuqaj1wQ5sHeCOwvt22AB9cgr5JksYsx+ajTcDWNr0VOH+s/OoauQU4JsnJy9A/STpsDR0KBfxpkjuSbGllJ1XVQwDt/sRWfgrw4Nhjd7UySdISGfqQ1NdW1e4kJwLbk/yvBdpOOp5yn2MXW7hsAXjZy162OL2UJAEDrylU1e52vwf4FPBq4OHZzULtfk9rvgs4dezha4HdE5Z5ZVVtqKoNMzMTryYnSTpIg4VCkqOTvGh2GjgHuAfYBmxuzTYD17XpbcDF7SikjcATs5uZJElLY8jNRycBn0oy+zx/WFWfSXI7cE2SS4GvAhe29p8GzgN2Ak8BlwzYN0nSBIOFQlXdD5wxofxrwNkTygt4y1D9kSTtn79oliR1hoIkqTMUJEmdoSBJ6gwFSVJnKEiSOkNBktQZCpKk7rC9RrPXM5akfbmmIEnqDAVJUmcoSJI6Q0GS1BkKkqTOUJAkdYaCJKkzFCRJnaEgSeoMBUlSZyhIkjpDQZLUGQqSpM5QkCR1hoIkqTMUJEmdoSBJ6gwFSVJnKEiSOkNBktQZCpKkzlCQJHWDh0KSI5J8Psn1bf60JLcmuS/JJ5Ic2cqPavM7W/26ofsmSXq2pVhTeBtw79j8+4D3V9V64DHg0lZ+KfBYVf0Q8P7WTpK0hAYNhSRrgb8LfKjNB3g9cG1rshU4v01vavO0+rNbe0nSEhl6TeG3gX8JfLfNHw88XlVPt/ldwClt+hTgQYBW/0RrL0laIoOFQpKfAvZU1R3jxROa1hR148vdkmRHkh179+5dhJ5KkmYNuabwWuBnkjwAfJzRZqPfBo5Jsqa1WQvsbtO7gFMBWv1LgEfnLrSqrqyqDVW1YWZmZsDuS9LhZ7BQqKpfqaq1VbUOuAj4XFX9AnAjcEFrthm4rk1va/O0+s9V1T5rCpKk4SzH7xT+FfCOJDsZ7TO4qpVfBRzfyt8BXLYMfZOkw9qa/Td57qrqJuCmNn0/8OoJbb4FXLgU/ZEkTeYvmiVJnaEgSeoMBUlSZyhIkjpDQZLUGQqSpM5QkCR1hoIkqTMUJEmdoSBJ6gwFSVJnKEiSOkNBktQZCpKkzlCQJHWGgiSpMxQkSZ2hIEnqDAVJUmcoSJI6Q0GS1BkKkqTOUJAkdYaCJKkzFCRJnaEgSeoMBUlSZyhIkjpDQZLUGQqSpM5QkCR1g4VCkhckuS3JF5J8Mcm7W/lpSW5Ncl+STyQ5spUf1eZ3tvp1Q/VNkjTZkGsK3wZeX1VnAGcC5ybZCLwPeH9VrQceAy5t7S8FHquqHwLe39pJkpbQVKGQ5G1JXpyRq5L8eZJzFnpMjTzZZp/fbgW8Hri2lW8Fzm/Tm9o8rf7sJDmAsUiSnqNp1xTeXFVfB84BZoBLgPfu70FJjkhyJ7AH2A58BXi8qp5uTXYBp7TpU4AHAVr9E8DxU/ZPkrQIpg2F2f/YzwM+UlVfGCubV1U9U1VnAmuBVwOvmNRsznNMqvteR5ItSXYk2bF3796pOi9Jms60oXBHkj9lFAqfTfIi4LvTPklVPQ7cBGwEjkmyplWtBXa36V3AqQCt/iXAoxOWdWVVbaiqDTMzM9N2QZI0hWlD4VLgMuBHq+op4EhGm5DmlWQmyTFt+vuAnwTuBW4ELmjNNgPXteltbZ5W/7mq2mdNQZI0nDX7bwLA9qo6e3amqr6W5Brg7AUeczKwNckRjMLnmqq6PsmXgI8n+XXg88BVrf1VwEeT7GS0hnDRAY5FkvQcLRgKSV4AvBA4IcmxfG+7/4uBly702Kq6C3jlhPL7Ge1fmFv+LeDC6botSRrC/tYU/jHwdkYBcAffC4WvA787YL8kSctgwVCoqsuBy5P886r6nSXqkyRpmUy1T6GqfifJ3wTWjT+mqq4eqF+SpGUwVSgk+Sjwg8CdwDOtuABDQZJWkWmPPtoAnO4hopK0uk37O4V7gL82ZEckSctv2jWFE4AvJbmN0dlPAaiqnxmkV5KkZTFtKLxryE5IklaGaY8++q9Dd0SStPymPfroG3zvjKVHMro2wl9W1YuH6pgkaelNu6bwovH5JOcz4VQVkqRD20FdjrOq/hOjK6hJklaRaTcf/dzY7PMY/W7B3yxI0ioz7dFHPz02/TTwAKNrKkuSVpFp9ykseEEdSdLqMNU+hSRrk3wqyZ4kDyf5ZJK1Q3dOkrS0pt3R/BFGl8t8KXAK8J9bmSRpFZk2FGaq6iNV9XS7/T4wM2C/JEnLYNpQeCTJLyY5ot1+EfjakB2TJC29aUPhzcDPA/8PeAi4AHDnsyStMtMekvpvgc1V9RhAkuOA32QUFpKkVWLaNYUfmQ0EgKp6FHjlMF2SJC2XaUPheUmOnZ1pawrTrmVIkg4R0/5h/y3gfyS5ltHpLX4eeM9gvZIkLYtpf9F8dZIdjE6CF+DnqupLg/ZMkrTkpt4E1ELAIJCkVeygTp0tSVqdDAVJUmcoSJI6Q0GS1BkKkqTOUJAkdYOFQpJTk9yY5N4kX0zytlZ+XJLtSe5r98e28iS5IsnOJHclOWuovkmSJhtyTeFp4F9U1SuAjcBbkpwOXAbcUFXrgRvaPMAbgfXttgX44IB9kyRNMFgoVNVDVfXnbfobwL2Mrtq2Cdjamm0Fzm/Tm4Cra+QW4JgkJw/VP0nSvpZkn0KSdYzOqnorcFJVPQSj4ABObM1OAR4ce9iuVjZ3WVuS7EiyY+/evUN2W5IOO4OHQpLvBz4JvL2qvr5Q0wlltU9B1ZVVtaGqNszMeEVQSVpMg4ZCkuczCoSPVdV/bMUPz24Wavd7Wvku4NSxh68Fdg/ZP0nSsw159FGAq4B7q+rfj1VtAza36c3AdWPlF7ejkDYCT8xuZpIkLY0hL5TzWuCXgLuT3NnKfhV4L3BNkkuBrwIXtrpPA+cBO4Gn8BrQkrTkBguFqvozJu8nADh7QvsC3jJUfyRJ++cvmiVJnaEgSeoMBUlSZyhIkjpDQZLUGQqSpM5QkCR1hoIkqTMUJEmdoSBJ6gwFSVJnKEiSOkNBktQZCpKkzlCQJHWGgiSpMxQkSZ2hIEnqDAVJUmcoSJI6Q0GS1BkKkqTOUJAkdYaCJKkzFCRJnaEgSeoMBUlSZyhIkjpDQZLUGQqSpM5QkCR1g4VCkg8n2ZPknrGy45JsT3Jfuz+2lSfJFUl2JrkryVlD9UuSNL8h1xR+Hzh3TtllwA1VtR64oc0DvBFY325bgA8O2C9J0jwGC4Wquhl4dE7xJmBrm94KnD9WfnWN3AIck+TkofomSZpsqfcpnFRVDwG0+xNb+SnAg2PtdrWyfSTZkmRHkh179+4dtLOSdLhZKTuaM6GsJjWsqiurakNVbZiZmRm4W5J0eFnqUHh4drNQu9/TyncBp461WwvsXuK+SdJhb6lDYRuwuU1vBq4bK7+4HYW0EXhidjOTJGnprBlqwUn+CPgJ4IQku4B3Au8FrklyKfBV4MLW/NPAecBO4CngkqH6JUma32ChUFVvmqfq7AltC3jLUH2RJE1npexoliStAIaCJKkzFCRJnaEgSeoMBUlSZyhIkjpDQZLUGQqSpM5QkCR1hoIkqTMUJEmdoSBJ6gwFSVJnKEiSOkNBktQZCpKkzlCQJHWGgiSpMxQkSZ2hIEnqDAVJUmcoSJI6Q0GS1BkKkqTOUJAkdYaCJKkzFCRJnaEgSeoMBUlSZyhIkro1y90BaT55d5a7C1Opd9Zyd0FaNCtqTSHJuUm+nGRnksuWuz+SdLhZMWsKSY4Afhf4O8Au4PYk26rqS8vbM0mHk8N9DXXFhALwamBnVd0PkOTjwCbAUNCqsdr+4Ky28QhStTJerCQXAOdW1T9s878E/FhVvXVOuy3Aljb714EvL2lHF3YC8Mhyd2KRrbYxrbbxwOob02obD6y8Mf1AVc1MqlhJawqT/uXYJ7Gq6krgyuG7c+CS7KiqDcvdj8W02sa02sYDq29Mq208cGiNaSXtaN4FnDo2vxbYvUx9kaTD0koKhduB9UlOS3IkcBGwbZn7JEmHlRWz+aiqnk7yVuCzwBHAh6vqi8vcrQO1IjdrPUerbUyrbTyw+sa02sYDh9CYVsyOZknS8ltJm48kScvMUJAkdYbCBJNOt9F2gN+a5L4kn2g7w0lyVJvf2erXjS3nV1r5l5O8YaHlHwpjSnJ8khuTPJnkA3OW/6okd7fHXJFk0F81zTOet7b5SnLCWNu0Pu1McleSs8bqPpPk8STXz1n+xNdmwPF8OMmeJPeMlV2Y5ItJvptkw1j5Ab8PSY5Lsr2NZ3uSYw+R8bwnyYNJnpxTPu/3bkiL+Lnb3N6L+5JsHitf0u/RRFXlbezGaCf3V4CXA0cCXwBOB64BLmptfg/4p236nwG/16YvAj7Rpk9vjz0KOK0t84j5ln+IjOlo4G8B/wT4wJznuA14DaPfm/wJ8MZlGM8rgXXAA8AJY+3Pa30KsBG4dazubOCngevnPMfE12bAMf1t4CzgnrGyVzD6geZNwIax8gN+H4DfAC5r05cB7ztExrMROBl4ck75xM/oMn2PDuhzBxwH3N/uj23Txy7192i+m2sK++qn26iqvwJmT7fxeuDa1mYrcH6b3tTmafVnt3TfBHy8qr5dVf8b2NmWPd/yV/yYquovq+rPgG+NLzzJycCLq+p/1uiTffXYspZsPFX1+ap6YEL7TcDVNXILcEzrM1V1A/CNOeMJ8782g6iqm4FH55TdW1X7/GL/IN+H8ff0kBhPq7ulqh6a8BTzfe+GtFifuzcA26vq0ap6DNgOnLsM36OJDIV9nQI8ODa/q5U9XlVPzyl7VvtW/wRw/ALLma98SIs1poWWv2vC8odyoK/hgbY/nvlfm5VsoffhpNk/ru3+xCXu22I70M/ooj5nc7Cfu4XKl/J7NJGhsK9J/20cMaFs9lje+U7PcaDlQ1qsMR3I8occ09D9W473aDEcqv0+GCvle3Qwn6OV9LdhH4bCviadbuOrjFb91oyV7Z7bvtW/hNFq83yn7ViO03ks1pgWWv7aOcsfckwH+hoeaPtHmP+1WckWeh8ent1k1u73LHHfFtuBfkYX9Tmbg/3cLVS+lN+jiQyFfc13uo0bgQtam83AdW16W5un1X+ubQ/cBlzUjpI4DVjPaCfScpzOY7HGNFHbHPGNJBvbdt2Lx5Y1hAN9DbcBF7ejQTYCT8yznRqANtb5XpsVaz/vw/h7ekiMZz8O6DO6SBbrc/dZ4Jwkx7ajwM4BPrsM36PJlnrP9qFwY3TUwF8wOtLg11rZyxn9Ud8J/DFwVCt/QZvf2epfPracX2vL+DJjRxFMWv4hNKYHGP1H9iSj/2xOb+UbgHva8j9A+7X8Eo/nl1ufnmb0H9aHWnkYXcDpK8DdPPvIl/8G7AW+2R77hoVemwHH80fAQ8B3Wj8uBX62TX8beJjRH46Deh8YbW+/Abiv3R93iIznN9r8d9v9u/b3GT1EPndvbn3fCVwyVr6k36NJN09zIUnq3HwkSeoMBUlSZyhIkjpDQZLUGQqSpM5Q0GEtybrxM3mOlX8oyelt+lenWM7bk7xwgfq+PGkl85BUHdbaKZevr6q/sUCbJ6vq+/eznAcYHYf+yIS6I6rqmefYVWlJuKYgwZokW9s5769N8sIkNyXZkOS9wPcluTPJx5IcneS/JPlCknuS/P0kvwy8FLgxyY0wCpIk/ybJrcBrZpc3VveetoxbkpzUyn+wzd/eHvtkKz85yc2tD/ck+fHleZl0ODAUpNE5/q+sqh8Bvs7oXP0AVNVlwDer6syq+gXgXGB3VZ3R1i4+U1VXMPol6+uq6nXtoUczupbAj9XotNDjjgZuqaozgJuBf9TKLwcur6of5dnnvPkHjH79eyZwBnDn4g1dejZDQYIHq+q/t+k/YHTBl/ncDfxkkvcl+fGqemKeds8An5yn7q+A2Su93cHoAi0wurjKH7fpPxxrfztwSZJ3AT9cVc+6/oO0mAwFad/TEy908r+/AF7FKBz+XZJ/PU/Tby2wH+E79b2dec8Aa+ZpN/ucNzO6ktn/BT6a5OKF2kvPhaEgwcuSvKZNvwmYu7nnO0meD5DkpcBTVfUHwG8yuuQkjK7e9qLn2I9bgL/Xpi+aLUzyA8CeqvoPwFVjzyktOkNBgnuBzUnuYnTd3A/Oqb8SuCvJx4AfBm5Lciejs+D++libP5nd0XyQ3g68I8ltjK5LPLtp6ieAO5N8nlFoXP4cnkNakIekSitE+53DN6uqklwEvKmqhr5+t/QsC27LlLSkXgV8oF1g5XFG59yXlpRrCpKkzn0KkqTOUJAkdYaCJKkzFCRJnaEgSer+P7PzMKy93uyGAAAAAElFTkSuQmCC"
      },
      "metadata": {
       "needs_background": "light"
-     },
-     "output_type": "display_data"
-    }
-   ],
-   "source": [
-    "# get results of task\n",
-    "result = task_load.result()\n",
-    "\n",
-    "# get measurement shots\n",
-    "counts = result.measurement_counts\n",
-    "\n",
-    "# print counts\n",
-    "print(counts)\n",
-    "\n",
-    "# plot using Counter\n",
-    "plt.bar(counts.keys(), counts.values(), color='g');\n",
-    "plt.xlabel('bitstrings');\n",
-    "plt.ylabel('counts');"
-   ]
-  },
-  {
-   "cell_type": "markdown",
-   "metadata": {},
+     }
+    }
+   ],
+   "metadata": {}
+  },
+  {
+   "cell_type": "markdown",
    "source": [
     "__TASK CANCELLATION__: Finally, we can also cancel existing tasks by calling the ```cancel()``` method."
-   ]
+   ],
+   "metadata": {}
   },
   {
    "cell_type": "code",
    "execution_count": 23,
-<<<<<<< HEAD
-   "metadata": {},
-=======
    "source": [
     "# define task\n",
     "task = device.run(my_circuit, s3_folder, shots=1000)\n",
@@ -987,55 +908,53 @@
     "status = task.state()\n",
     "print('Status of task:', status)"
    ],
->>>>>>> 00ffeb4a
-   "outputs": [
-    {
-     "name": "stdout",
-     "output_type": "stream",
+   "outputs": [
+    {
+     "output_type": "stream",
+     "name": "stdout",
      "text": [
       "Status of task: CREATED\n",
       "Status of task: CANCELLING\n"
      ]
     }
    ],
-   "source": [
-    "# define task\n",
-    "task = device.run(my_circuit, shots=1000)\n",
-    "\n",
-    "# get id and status of submitted task\n",
-    "task_id = task.id\n",
-    "status = task.state()\n",
-    "# print('ID of task:', task_id)\n",
-    "print('Status of task:', status)\n",
-    "\n",
-    "# cancel task \n",
-    "task.cancel()\n",
-    "status = task.state()\n",
-    "print('Status of task:', status)"
-   ]
-  },
-  {
-   "cell_type": "markdown",
-   "metadata": {},
+   "metadata": {}
+  },
+  {
+   "cell_type": "markdown",
    "source": [
     "## DEMONSTRATION OF RESULT TYPES: Expectation Values and Observables "
-   ]
-  },
-  {
-   "cell_type": "markdown",
-   "metadata": {},
+   ],
+   "metadata": {}
+  },
+  {
+   "cell_type": "markdown",
    "source": [
     "So far, we have only taken measurements in the computational basis. However, it is also possible to measure in other bases, as well as estimate important statistics like expectation value and variance. We do this by adding `ResultType`s to our circuit; in the following example, we will make measurements in the basis of the observable $X_{0}Y_{1}$ (this is the tensor product $X(0) \\otimes Y(1)$):"
-   ]
+   ],
+   "metadata": {}
   },
   {
    "cell_type": "code",
    "execution_count": 24,
-   "metadata": {},
-   "outputs": [
-    {
-     "name": "stdout",
-     "output_type": "stream",
+   "source": [
+    "# define example circuit\r\n",
+    "circ = Circuit().rx(0, 0.15).ry(1, 0.2).rz(2, 0.25).h(3).cnot(control=0, target=2).zz(1, 3, 0.15).x(4)\r\n",
+    "# add expectation value\r\n",
+    "obs = Observable.X() @ Observable.Y()\r\n",
+    "target_qubits = [0, 1]\r\n",
+    "circ.expectation(obs, target=target_qubits)\r\n",
+    "# add variance\r\n",
+    "circ.variance(obs, target=target_qubits) \r\n",
+    "# add samples\r\n",
+    "\r\n",
+    "circ.sample(obs, target=target_qubits)\r\n",
+    "print(circ)"
+   ],
+   "outputs": [
+    {
+     "output_type": "stream",
+     "name": "stdout",
      "text": [
       "T  : |   0    |    1     |               Result Types               |\n",
       "                                                                     \n",
@@ -1053,38 +972,34 @@
      ]
     }
    ],
-   "source": [
-    "# define example circuit\n",
-    "circ = Circuit().rx(0, 0.15).ry(1, 0.2).rz(2, 0.25).h(3).cnot(control=0, target=2).zz(1, 3, 0.15).x(4)\n",
-    "# add expectation value\n",
-    "obs = Observable.X() @ Observable.Y()\n",
-    "target_qubits = [0, 1]\n",
-    "circ.expectation(obs, target=target_qubits)\n",
-    "# add variance\n",
-    "circ.variance(obs, target=target_qubits) \n",
-    "# add samples\n",
-    "\n",
-    "circ.sample(obs, target=target_qubits)\n",
-    "print(circ)"
-   ]
-  },
-  {
-   "cell_type": "markdown",
-   "metadata": {},
+   "metadata": {}
+  },
+  {
+   "cell_type": "markdown",
    "source": [
     "_Note_: `sample` is only valid when `shots>0`.\n",
     "\n",
     "As shown above, results types are part of the `print` information. We now run this circuit on the local simulator above and output these results. "
-   ]
+   ],
+   "metadata": {}
   },
   {
    "cell_type": "code",
    "execution_count": 25,
-   "metadata": {},
-   "outputs": [
-    {
-     "name": "stdout",
-     "output_type": "stream",
+   "source": [
+    "# set up device\r\n",
+    "device = LocalSimulator()\r\n",
+    "# run the circuit and output the results specified above\r\n",
+    "task = device.run(circ, shots=100)\r\n",
+    "result = task.result()\r\n",
+    "print(\"Expectation value for <X0*Y1>:\", result.values[0])\r\n",
+    "print(\"Variance for <X0*Y1>:\", result.values[1])\r\n",
+    "print(\"Measurement samples for X0*Y1:\", result.values[2])"
+   ],
+   "outputs": [
+    {
+     "output_type": "stream",
+     "name": "stdout",
      "text": [
       "Expectation value for <X0*Y1>: 0.12\n",
       "Variance for <X0*Y1>: 0.9856000000000003\n",
@@ -1097,64 +1012,68 @@
      ]
     }
    ],
-   "source": [
-    "# set up device\n",
-    "device = LocalSimulator()\n",
-    "# run the circuit and output the results specified above\n",
-    "task = device.run(circ, shots=100)\n",
-    "result = task.result()\n",
-    "print(\"Expectation value for <X0*Y1>:\", result.values[0])\n",
-    "print(\"Variance for <X0*Y1>:\", result.values[1])\n",
-    "print(\"Measurement samples for X0*Y1:\", result.values[2])"
-   ]
-  },
-  {
-   "cell_type": "markdown",
-   "metadata": {},
+   "metadata": {}
+  },
+  {
+   "cell_type": "markdown",
    "source": [
     "We can verify that we get the same estimate for the expectation value if we compute it by hand from the samples:"
-   ]
+   ],
+   "metadata": {}
   },
   {
    "cell_type": "code",
    "execution_count": 26,
-   "metadata": {},
-   "outputs": [
-    {
-     "name": "stdout",
-     "output_type": "stream",
+   "source": [
+    "samples = result.values[2]\r\n",
+    "sum_of_samples = samples.sum()\r\n",
+    "total_counts = len(samples)\r\n",
+    "expect_from_samples = sum_of_samples/total_counts\r\n",
+    "print('Expectation value from samples:', expect_from_samples)"
+   ],
+   "outputs": [
+    {
+     "output_type": "stream",
+     "name": "stdout",
      "text": [
       "Expectation value from samples: 0.12\n"
      ]
     }
    ],
-   "source": [
-    "samples = result.values[2]\n",
-    "sum_of_samples = samples.sum()\n",
-    "total_counts = len(samples)\n",
-    "expect_from_samples = sum_of_samples/total_counts\n",
-    "print('Expectation value from samples:', expect_from_samples)"
-   ]
-  },
-  {
-   "cell_type": "markdown",
-   "metadata": {},
-   "source": [
-    "So far, we have measured only one observable, namely $X_{0}Y_{1}$. However, it is possible to measure multiple observables at once, provided that any observables with overlapping qubits have the same factor acting on each qubit:\n",
-    "\n",
-    "<div class=\"alert alert-block alert-info\">\n",
-    "<b>Note</b> The following code requires amazon-braket-sdk>=1.5.0 and amazon-braket-default-simulator>=1.1.0\n",
+   "metadata": {}
+  },
+  {
+   "cell_type": "markdown",
+   "source": [
+    "So far, we have measured only one observable, namely $X_{0}Y_{1}$. However, it is possible to measure multiple observables at once, provided that any observables with overlapping qubits have the same factor acting on each qubit:\r\n",
+    "\r\n",
+    "<div class=\"alert alert-block alert-info\">\r\n",
+    "<b>Note</b> The following code requires amazon-braket-sdk>=1.5.0 and amazon-braket-default-simulator>=1.1.0\r\n",
     "</div>"
-   ]
+   ],
+   "metadata": {}
   },
   {
    "cell_type": "code",
    "execution_count": 27,
-   "metadata": {},
-   "outputs": [
-    {
-     "name": "stdout",
-     "output_type": "stream",
+   "source": [
+    "circ = Circuit().rx(0, 0.15).ry(1, 0.2).rz(2, 0.25).h(3).cnot(control=0, target=2).zz(1, 3, 0.15).x(4)\r\n",
+    "circ.expectation(Observable.X() @ Observable.Y(), target=[0, 1])\r\n",
+    "circ.expectation(Observable.Z() @ Observable.H(), target=[2, 4])\r\n",
+    "# Overlaps on qubits 1 and 4, but Y and H are the same factors that have been applied to each, respectively\r\n",
+    "circ.expectation(Observable.Y() @ Observable.X() @ Observable.H(), target=[1, 3, 4])\r\n",
+    "\r\n",
+    "# run circuit\r\n",
+    "task = device.run(circ, shots=1000)\r\n",
+    "result = task.result()\r\n",
+    "print(\"Expectation value for <X0*Y1>:\", result.values[0])\r\n",
+    "print(\"Expectation value for <Z2*H4>:\", result.values[1])\r\n",
+    "print(\"Expectation value for <Y1*X3*H4>::\", result.values[2])"
+   ],
+   "outputs": [
+    {
+     "output_type": "stream",
+     "name": "stdout",
      "text": [
       "Expectation value for <X0*Y1>: 0.058\n",
       "Expectation value for <Z2*H4>: -0.668\n",
@@ -1162,60 +1081,64 @@
      ]
     }
    ],
-   "source": [
-    "circ = Circuit().rx(0, 0.15).ry(1, 0.2).rz(2, 0.25).h(3).cnot(control=0, target=2).zz(1, 3, 0.15).x(4)\n",
-    "circ.expectation(Observable.X() @ Observable.Y(), target=[0, 1])\n",
-    "circ.expectation(Observable.Z() @ Observable.H(), target=[2, 4])\n",
-    "# Overlaps on qubits 1 and 4, but Y and H are the same factors that have been applied to each, respectively\n",
-    "circ.expectation(Observable.Y() @ Observable.X() @ Observable.H(), target=[1, 3, 4])\n",
-    "\n",
-    "# run circuit\n",
-    "task = device.run(circ, shots=1000)\n",
-    "result = task.result()\n",
-    "print(\"Expectation value for <X0*Y1>:\", result.values[0])\n",
-    "print(\"Expectation value for <Z2*H4>:\", result.values[1])\n",
-    "print(\"Expectation value for <Y1*X3*H4>::\", result.values[2])"
-   ]
-  },
-  {
-   "cell_type": "markdown",
-   "metadata": {},
+   "metadata": {}
+  },
+  {
+   "cell_type": "markdown",
    "source": [
     "This is possible because we only need to measure in at most one basis for each qubit. For instance in the example above, on qubit 1 we only measure in the Y basis."
-   ]
-  },
-  {
-   "cell_type": "markdown",
-   "metadata": {},
+   ],
+   "metadata": {}
+  },
+  {
+   "cell_type": "markdown",
    "source": [
     "### RESULT TYPES FOR ```shots=0```"
-   ]
-  },
-  {
-   "cell_type": "markdown",
-   "metadata": {},
-   "source": [
-    "<div class=\"alert alert-block alert-info\">\n",
-    "<b>Note</b> This section requires amazon-braket-sdk>=1.8.0 and amazon-braket-default-simulator>=1.3.0\n",
-    "</div>\n",
-    "\n",
-    "In all examples discussed so far we have set the parameter `shots>0`, thereby mimicking the behavior of actual quantum hardware. However, on a classical simulator we do have access to the full state vector when `shots=0`. We will illustrate this functionality in more detail in this section. \n",
-    "\n",
-    "Note that the full state vector and amplitudes can only be requested when `shots=0` for a classical simulator. \n",
-    "When `shots=0` for a simulator, probability and expectation values are the exact values, as derived from the full wavefunction. \n",
-    "When `shots>0` we cannot access the full state vector, but we can still get approximate expectation values as taken from measurement samples. Note that probability, sample, expectation, and variance are also supported for QPU devices.\n",
-    "\n",
+   ],
+   "metadata": {}
+  },
+  {
+   "cell_type": "markdown",
+   "source": [
+    "<div class=\"alert alert-block alert-info\">\r\n",
+    "<b>Note</b> This section requires amazon-braket-sdk>=1.8.0 and amazon-braket-default-simulator>=1.3.0\r\n",
+    "</div>\r\n",
+    "\r\n",
+    "In all examples discussed so far we have set the parameter `shots>0`, thereby mimicking the behavior of actual quantum hardware. However, on a classical simulator we do have access to the full state vector when `shots=0`. We will illustrate this functionality in more detail in this section. \r\n",
+    "\r\n",
+    "Note that the full state vector and amplitudes can only be requested when `shots=0` for a classical simulator. \r\n",
+    "When `shots=0` for a simulator, probability and expectation values are the exact values, as derived from the full wavefunction. \r\n",
+    "When `shots>0` we cannot access the full state vector, but we can still get approximate expectation values as taken from measurement samples. Note that probability, sample, expectation, and variance are also supported for QPU devices.\r\n",
+    "\r\n",
     "In the following example we output the state vector, the exact expectation values of $Y_{1}X_{2}$ and $Z_{0}Z_{1}$, the amplitude of the state $|00000\\rangle$, and the marginal probability of qubit $3$. Notice in particular that the two observables share qubit $1$ but don't have the same factor acting on it; this is allowed because simulators can directly compute expectation values using the state vector, and don't have to measure in a common basis."
-   ]
+   ],
+   "metadata": {}
   },
   {
    "cell_type": "code",
    "execution_count": 28,
-   "metadata": {},
-   "outputs": [
-    {
-     "name": "stdout",
-     "output_type": "stream",
+   "source": [
+    "# add result types\r\n",
+    "circ = my_circuit\r\n",
+    "# add the state_vector ResultType available for shots=0\r\n",
+    "circ.state_vector() \r\n",
+    "# add single qubit expectation value\r\n",
+    "obs1 = Observable.Y() @ Observable.X()\r\n",
+    "circ.expectation(obs1, target=[1, 2])\r\n",
+    "# add the two-qubit Z0*Z1 expectation value\r\n",
+    "obs2 = Observable.Z() @ Observable.Z()\r\n",
+    "circ.expectation(obs2, target=[0,1]) \r\n",
+    "# add the amplitude for |0...0>\r\n",
+    "bitstring = '0'*qubit_count\r\n",
+    "circ.amplitude(state=[bitstring]) \r\n",
+    "# add marginal probability \r\n",
+    "circ.probability(target=[3])\r\n",
+    "print(circ)"
+   ],
+   "outputs": [
+    {
+     "output_type": "stream",
+     "name": "stdout",
      "text": [
       "T  : |   0    |    1     |   2   |   3   |          Result Types           |\n",
       "                                                                            \n",
@@ -1235,40 +1158,34 @@
      ]
     }
    ],
-   "source": [
-    "# add result types\n",
-    "circ = my_circuit\n",
-    "# add the state_vector ResultType available for shots=0\n",
-    "circ.state_vector() \n",
-    "# add single qubit expectation value\n",
-    "obs1 = Observable.Y() @ Observable.X()\n",
-    "circ.expectation(obs1, target=[1, 2])\n",
-    "# add the two-qubit Z0*Z1 expectation value\n",
-    "obs2 = Observable.Z() @ Observable.Z()\n",
-    "circ.expectation(obs2, target=[0,1]) \n",
-    "# add the amplitude for |0...0>\n",
-    "bitstring = '0'*qubit_count\n",
-    "circ.amplitude(state=[bitstring]) \n",
-    "# add marginal probability \n",
-    "circ.probability(target=[3])\n",
-    "print(circ)"
-   ]
-  },
-  {
-   "cell_type": "markdown",
-   "metadata": {},
+   "metadata": {}
+  },
+  {
+   "cell_type": "markdown",
    "source": [
     "As shown above, results types are part of the `print` information. We now run this circuit on the local simulator above and output these results. "
-   ]
+   ],
+   "metadata": {}
   },
   {
    "cell_type": "code",
    "execution_count": 29,
-   "metadata": {},
-   "outputs": [
-    {
-     "name": "stdout",
-     "output_type": "stream",
+   "source": [
+    "# set up device\n",
+    "device = LocalSimulator()\n",
+    "# run the circuit and output the results specified above\n",
+    "task = device.run(circ, shots=0)\n",
+    "result = task.result()\n",
+    "print(\"Final state vector:\\n\", result.values[0])\n",
+    "print(\"Expectation value <Y1X2>\", result.values[1])\n",
+    "print(\"Expectation value <Z0Z1>:\", result.values[2])\n",
+    "print(\"Amplitude <00000|Final state>:\", result.values[3])\n",
+    "print(\"Marginal probability for target qubit 3 in computational basis:\", result.values[4])"
+   ],
+   "outputs": [
+    {
+     "output_type": "stream",
+     "name": "stdout",
      "text": [
       "Final state vector:\n",
       " [-0.45198076-0.53661046j  0.        +0.j         -0.17357771-0.67978539j\n",
@@ -1289,46 +1206,25 @@
      ]
     }
    ],
-   "source": [
-    "# set up device\n",
-    "device = LocalSimulator()\n",
-    "# run the circuit and output the results specified above\n",
-    "task = device.run(circ, shots=0)\n",
-    "result = task.result()\n",
-    "print(\"Final state vector:\\n\", result.values[0])\n",
-    "print(\"Expectation value <Y1X2>\", result.values[1])\n",
-    "print(\"Expectation value <Z0Z1>:\", result.values[2])\n",
-    "print(\"Amplitude <00000|Final state>:\", result.values[3])\n",
-    "print(\"Marginal probability for target qubit 3 in computational basis:\", result.values[4])"
-   ]
-  },
-  {
-   "cell_type": "markdown",
-   "metadata": {},
+   "metadata": {}
+  },
+  {
+   "cell_type": "markdown",
    "source": [
     "## ADVANCED LOGGING"
-   ]
-  },
-  {
-   "cell_type": "markdown",
-   "metadata": {},
+   ],
+   "metadata": {}
+  },
+  {
+   "cell_type": "markdown",
    "source": [
     "Below we provide an example for advanced logging. Here, we change the ```poll_timeout_seconds``` and ```poll_interval_seconds``` parameters, such that a task can be long-running and the task status will be continuously logged to a file. You can also transfer this code to a python script instead of a Jupyter notebook, and the script can run as a process in the background so that your laptop can go to sleep and the script will still run. These advanced logging techniques allow you to see the background polling and create a record for later debugging. "
-   ]
+   ],
+   "metadata": {}
   },
   {
    "cell_type": "code",
    "execution_count": 30,
-   "metadata": {},
-   "outputs": [
-    {
-     "name": "stdout",
-     "output_type": "stream",
-     "text": [
-      "Task info will be logged in: device_logs-20211005170801.txt\n"
-     ]
-    }
-   ],
    "source": [
     "# set filename for logs\n",
     "log_file = 'device_logs-'+datetime.strftime(datetime.now(), '%Y%m%d%H%M%S')+'.txt'\n",
@@ -1340,16 +1236,38 @@
     "logger.addHandler(logging.FileHandler(filename=log_file, mode='a'))\n",
     "# add to file all log messages with level DEBUG or above\n",
     "logger.setLevel(logging.DEBUG) "
-   ]
+   ],
+   "outputs": [
+    {
+     "output_type": "stream",
+     "name": "stdout",
+     "text": [
+      "Task info will be logged in: device_logs-20211005170801.txt\n"
+     ]
+    }
+   ],
+   "metadata": {}
   },
   {
    "cell_type": "code",
    "execution_count": 31,
-   "metadata": {},
-   "outputs": [
-    {
-     "name": "stdout",
-     "output_type": "stream",
+   "source": [
+    "# define circuit\n",
+    "circ_log = Circuit().rx(0, 0.15).ry(1, 0.2).rz(2, 0.25).h(3).cnot(control=0, target=2).zz(1, 3, 0.15).x(4)\n",
+    "print(circ_log)\n",
+    "# define device\n",
+    "device = AwsDevice(\"arn:aws:braket:::device/quantum-simulator/amazon/sv1\")\n",
+    "# define what info to log\n",
+    "logger.info(\n",
+    "    device.run(circ_log, s3_folder, \n",
+    "               poll_timeout_seconds=1200, poll_interval_seconds=0.25, logger=logger, shots=1000)\n",
+    "    .result().measurement_counts\n",
+    ")"
+   ],
+   "outputs": [
+    {
+     "output_type": "stream",
+     "name": "stdout",
      "text": [
       "T  : |   0    |    1     |\n",
       "                          \n",
@@ -1367,28 +1285,19 @@
      ]
     }
    ],
-   "source": [
-    "# define circuit\n",
-    "circ_log = Circuit().rx(0, 0.15).ry(1, 0.2).rz(2, 0.25).h(3).cnot(control=0, target=2).zz(1, 3, 0.15).x(4)\n",
-    "print(circ_log)\n",
-    "# define device\n",
-    "device = AwsDevice(\"arn:aws:braket:::device/quantum-simulator/amazon/sv1\")\n",
-    "# define what info to log\n",
-    "logger.info(\n",
-    "    device.run(circ_log, \n",
-    "               poll_timeout_seconds=1200, poll_interval_seconds=0.25, logger=logger, shots=1000)\n",
-    "    .result().measurement_counts\n",
-    ")"
-   ]
+   "metadata": {}
   },
   {
    "cell_type": "code",
    "execution_count": 32,
-   "metadata": {},
-   "outputs": [
-    {
-     "name": "stdout",
-     "output_type": "stream",
+   "source": [
+    "# print logs\n",
+    "! cat {log_file}"
+   ],
+   "outputs": [
+    {
+     "output_type": "stream",
+     "name": "stdout",
      "text": [
       "Task arn:aws:braket:us-west-1:586882978732:quantum-task/95f68c84-47ce-4244-98bc-6cb6978adb90: start polling for completion\n",
       "Task arn:aws:braket:us-west-1:586882978732:quantum-task/95f68c84-47ce-4244-98bc-6cb6978adb90: task status CREATED\n",
@@ -1402,29 +1311,11 @@
      ]
     }
    ],
-   "source": [
-    "# print logs\n",
-    "! cat {log_file}"
-   ]
+   "metadata": {}
   },
   {
    "cell_type": "code",
    "execution_count": 33,
-   "metadata": {},
-   "outputs": [
-    {
-     "data": {
-      "image/png": "iVBORw0KGgoAAAANSUhEUgAAAYUAAAEGCAYAAACKB4k+AAAABHNCSVQICAgIfAhkiAAAAAlwSFlzAAALEgAACxIB0t1+/AAAADh0RVh0U29mdHdhcmUAbWF0cGxvdGxpYiB2ZXJzaW9uMy4xLjMsIGh0dHA6Ly9tYXRwbG90bGliLm9yZy+AADFEAAATiUlEQVR4nO3df/SedX3f8efLRLBS+R0oJqzBNmeTsxakqcW57lTpENnasA46XFtykC3bqqse17PR9pwt2+qZ9rRzUHvsyUQbrK0ynCNjVpuDMNZt/AiKiDJLZEyyMBIFohS1gu/9cX++H26S+5vcId/7vr/5fp+Pc+5zX9fn+tzX/f7kvpNXrh/3daWqkCQJ4EWzLkCStHgYCpKkzlCQJHWGgiSpMxQkSd3KWRdwJE499dRau3btrMuQpKPKPffc89WqWjVq2VEdCmvXrmXHjh2zLkOSjipJ/s98y9x9JEnqDAVJUmcoSJI6Q0GS1BkKkqTOUJAkdYaCJKkzFCRJnaEgSeqO6l80H5HNJ8y6gvFs3jfrCiQtI24pSJI6Q0GS1BkKkqRuoqGQ5OEkn09yb5Idre3kJNuTPNieT2rtSXJtkp1J7kty3iRrkyQdaBpbCq+rqnOran2bvxq4parWAbe0eYA3AuvaYxPwvinUJkkaMovdRxuArW16K3DJUPv1NXAHcGKSM2ZQnyQtW5MOhQL+OMk9STa1ttOr6lGA9nxaa18NPDL02l2t7XmSbEqyI8mOvXv3TrB0SVp+Jv07hddW1e4kpwHbk/yvg/TNiLY6oKFqC7AFYP369QcslyS9cBPdUqiq3e15D/Bx4NXAY3O7hdrzntZ9F3Dm0MvXALsnWZ8k6fkmFgpJjkvysrlp4ELgfmAbsLF12wjc1Ka3AVe0s5DOB/bN7WaSJE3HJHcfnQ58PMnc+/xBVX0yyd3ADUmuAr4CXNb6fwK4GNgJPA1cOcHaJEkjTCwUquoh4JwR7V8DLhjRXsBbJlWPJOnQ/EWzJKkzFCRJnaEgSeoMBUlSZyhIkjpDQZLUGQqSpM5QkCR1hoIkqTMUJEndpC+drWnafMKsKxjP5n2zrkDSPNxSkCR1hoIkqTMUJEmdoSBJ6gwFSVJnKEiSOkNBktQZCpKkzlCQJHWGgiSpMxQkSZ2hIEnqDAVJUmcoSJI6Q0GS1BkKkqTOUJAkdYaCJKkzFCRJnaEgSeomHgpJViT5bJKb2/xZSe5M8mCSjyY5prUf2+Z3tuVrJ12bJOn5prGl8DbggaH5dwPvqap1wBPAVa39KuCJqvpB4D2tnyRpiiYaCknWAH8DeH+bD/B64MbWZStwSZve0OZpyy9o/SVJUzLpLYV/B/xT4Ltt/hTgyap6ps3vAla36dXAIwBt+b7W/3mSbEqyI8mOvXv3TrJ2SVp2JhYKSf4msKeq7hluHtG1xlj2XEPVlqpaX1XrV61atQCVSpLmrJzgul8L/HSSi4GXAMcz2HI4McnKtjWwBtjd+u8CzgR2JVkJnAA8PsH6JEn7mdiWQlX9SlWtqaq1wOXAp6vq54BbgUtbt43ATW16W5unLf90VR2wpSBJmpxZ/E7hnwHvSLKTwTGD61r7dcAprf0dwNUzqE2SlrVJ7j7qquo24LY2/RDw6hF9vgVcNo16JEmj+YtmSVJnKEiSOkNBktQZCpKkzlCQJHWGgiSpMxQkSZ2hIEnqDAVJUmcoSJI6Q0GS1BkKkqTOUJAkdYaCJKkzFCRJnaEgSeoMBUlSZyhIkjpDQZLUGQqSpM5QkCR1hoIkqTMUJEmdoSBJ6gwFSVJnKEiSOkNBktQZCpKkzlCQJHWGgiSpMxQkSd3EQiHJS5LcleRzSb6Q5F+29rOS3JnkwSQfTXJMaz+2ze9sy9dOqjZJ0mhjhUKStyU5PgPXJflMkgsP8bJvA6+vqnOAc4GLkpwPvBt4T1WtA54Armr9rwKeqKofBN7T+kmSpmjcLYU3V9XXgQuBVcCVwLsO9oIaeKrNvrg9Cng9cGNr3wpc0qY3tHna8guSZMz6JEkLYNxQmPvH+WLgg1X1uaG2+V+UrEhyL7AH2A58GXiyqp5pXXYBq9v0auARgLZ8H3DKiHVuSrIjyY69e/eOWb4kaRzjhsI9Sf6YQSh8KsnLgO8e6kVV9WxVnQusAV4NvHJUt/Y8KmTqgIaqLVW1vqrWr1q1aszyJUnjWDlmv6sYHBd4qKqeTnIKg11IY6mqJ5PcBpwPnJhkZdsaWAPsbt12AWcCu5KsBE4AHh/3PSRJR27cLYXtVfWZqnoSoKq+xuBg8LySrEpyYpv+HuAngQeAW4FLW7eNwE1telubpy3/dFUdsKUgSZqcg24pJHkJ8FLg1CQn8dwunuOBlx9i3WcAW5OsYBA+N1TVzUm+CHwkya8DnwWua/2vAz6UZCeDLYTLX8iAJEkv3KF2H/0D4O0MAuAenguFrwO/c7AXVtV9wKtGtD/E4PjC/u3fAi47dMmSpEk5aChU1TXANUn+cVX99pRqkiTNyFgHmqvqt5P8FWDt8Guq6voJ1SVJmoGxQiHJh4AfAO4Fnm3NBRgKkrSEjHtK6nrgbM8GkqSlbdxTUu8Hvm+ShUiSZm/cLYVTgS8muYvBhe4AqKqfnkhVkqSZGDcUNk+yCEnS4jDu2Uf/ddKFSJJmb9yzj77BcxenO4bBZbD/rKqOn1RhkqTpG3dL4WXD80kuYcSvkiVJR7cXdDvOqvpPDG6WI0laQsbdffQzQ7MvYvC7BX+zIElLzLhnH/3U0PQzwMMMbp8pSVpCxj2mMPYNdSRJR6+xjikkWZPk40n2JHksyceSrJl0cZKk6Rr3QPMHGdwZ7eXAauA/tzZJ0hIybiisqqoPVtUz7fF7wKoJ1iVJmoFxQ+GrSX4+yYr2+Hnga5MsTJI0feOGwpuBnwX+H/AocCngwWdJWmLGPSX1XwMbq+oJgCQnA7/JICwkSUvEuFsKPzwXCABV9TjwqsmUJEmalXFD4UVJTpqbaVsK425lSJKOEuP+w/5bwP9IciODy1v8LPDOiVUlSZqJcX/RfH2SHQwughfgZ6rqixOtTJI0dWPvAmohYBBI0hL2gi6dLUlamgwFSVJnKEiSOkNBktQZCpKkzlCQJHUTC4UkZya5NckDSb6Q5G2t/eQk25M82J5Pau1Jcm2SnUnuS3LepGqTJI02yS2FZ4B/UlWvBM4H3pLkbOBq4JaqWgfc0uYB3gisa49NwPsmWJskaYSJhUJVPVpVn2nT3wAeYHDXtg3A1tZtK3BJm94AXF8DdwAnJjljUvVJkg40lWMKSdYyuKrqncDpVfUoDIIDOK11Ww08MvSyXa1t/3VtSrIjyY69e/dOsmxJWnYmHgpJvhf4GPD2qvr6wbqOaKsDGqq2VNX6qlq/apV3BJWkhTTRUEjyYgaB8OGq+o+t+bG53ULteU9r3wWcOfTyNcDuSdYnSXq+SZ59FOA64IGq+rdDi7YBG9v0RuCmofYr2llI5wP75nYzSZKmY5I3ynkt8AvA55Pc29p+FXgXcEOSq4CvAJe1ZZ8ALgZ2Ak/jPaAlaeomFgpV9SeMPk4AcMGI/gW8ZVL1SJIOzV80S5I6Q0GS1BkKkqTOUJAkdYaCJKkzFCRJnaEgSeoMBUlSZyhIkjpDQZLUGQqSpM5QkCR1hoIkqTMUJEmdoSBJ6gwFSVJnKEiSOkNBktQZCpKkzlCQJHWGgiSpMxQkSZ2hIEnqDAVJUmcoSJI6Q0GS1BkKkqTOUJAkdYaCJKkzFCRJnaEgSeomFgpJPpBkT5L7h9pOTrI9yYPt+aTWniTXJtmZ5L4k502qLknS/Ca5pfB7wEX7tV0N3FJV64Bb2jzAG4F17bEJeN8E65IkzWNioVBVtwOP79e8AdjaprcClwy1X18DdwAnJjljUrVJkkab9jGF06vqUYD2fFprXw08MtRvV2s7QJJNSXYk2bF3796JFitJy81iOdCcEW01qmNVbamq9VW1ftWqVRMuS5KWl2mHwmNzu4Xa857Wvgs4c6jfGmD3lGuTpGVv2qGwDdjYpjcCNw21X9HOQjof2De3m0mSND0rJ7XiJH8I/ARwapJdwL8A3gXckOQq4CvAZa37J4CLgZ3A08CVk6pLkjS/iYVCVb1pnkUXjOhbwFsmVYskaTyL5UCzJGkRMBQkSZ2hIEnqDAVJUmcoSJI6Q0GS1BkKkqTOUJAkdYaCJKkzFCRJnaEgSeoMBUlSZyhIkjpDQZLUGQqSpM5QkCR1hoIkqTMUJEmdoSBJ6gwFSVJnKEiSOkNBktQZCpKkzlCQJHWGgiSpMxQkSZ2hIEnqDAVJUmcoSJI6Q0GS1K2cdQHSvDafMOsKxrN536wrkBbMotpSSHJRki8l2Znk6lnXI0nLzaLZUkiyAvgd4K8Du4C7k2yrqi/OtjJpAS21rZ+lNh4tnlAAXg3srKqHAJJ8BNgAGAqSpmeZB12qaiIrPlxJLgUuqqq/1+Z/Afixqnrrfv02AZva7F8EvjTVQg/uVOCrsy5igS21MS218cDSG9NSGw8svjF9f1WtGrVgMW0pZETbAYlVVVuALZMv5/Al2VFV62ddx0JaamNaauOBpTempTYeOLrGtJgONO8CzhyaXwPsnlEtkrQsLaZQuBtYl+SsJMcAlwPbZlyTJC0ri2b3UVU9k+StwKeAFcAHquoLMy7rcC3K3VpHaKmNaamNB5bemJbaeOAoGtOiOdAsSZq9xbT7SJI0Y4aCJKkzFEYYdbmNdgD8ziQPJvloOxhOkmPb/M62fO3Qen6ltX8pyRuG2j+QZE+S+4+mMSU5JcmtSZ5K8t791v/OJI8keWqG43lrm68kpw71TZJr27L7kpw3tOyTSZ5McvN+6x+5rqNkTBvbZ/pgko1D7VP7jEZ9x5OcnGR7q2t7kpNa+19K8j+TfDvJLx9qPa39siRfSPLdJFM51XMBxzTycj6z+M6NVFU+hh4MDnJ/GXgFcAzwOeBs4Abg8tbnd4F/1KZ/EfjdNn058NE2fXZ77bHAWW2dK9qyvwacB9x/lI3pOOCvAv8QeO9+73E+cAbw1AzH8ypgLfAwcOpQ/4uBP2LwW5jzgTuHll0A/BRw837vMXJdi31MwMnAQ+35pDZ90gw+owO+48BvAFe36auBd7fp04AfBd4J/PKh1tPaX8ngx6u3Aeun9PfoiMc03+c8i+/cfA+3FA7UL7dRVX8OzF1u4/XAja3PVuCSNr2hzdOWX5Akrf0jVfXtqvrfwM62bqrqduDxaQymWZAxVdWfVdWfAN/a/w2q6o6qenSSgxgycjxV9dmqenhE/w3A9TVwB3BikjNa3bcA39j/BQdZ16Qs1JjeAGyvqser6glgO3ARTPczmuc7Pvy96t+3qtpTVXcD3xlzPVTVA1U11asZLNCY5vu7OIvv3EiGwoFWA48Mze9qbU9W1TP7tT2vf1u+DzjlIOuZhYUa02JxuH+2i+mzmM9CjWkxj/X0uVBqz6fNuJ6FcLhjWsyfD2AojDLqchsrRrTNncs73+U5xrpsx5Qs1JgWi8Otb7GPBxZuTEfDWJezRf/5GAoHGnW5ja8w2DxfOdS2e//+bfkJDDYxF9NlOxZqTIvF4f7ZLqbPYj4LNabFPNbH5nbbtec9M65nIRzumBbz5wMYCqPMd7mNW4FLW5+NwE1telubpy3/dA2OGm0DLm9n8pwFrAPumtIY9rdQY1osDveSKNuAK9oZO+cD+6Z4/GNcCzWmTwEXJjmpnQlzYWtbDIa/V8Pft6PZ4Y5p8V/OZ1ZHuBfzg8GZHX/K4CyBX2ttr2Dwj/pO4D8Ax7b2l7T5nW35K4bW82ttHV8C3jjU/ofAowwOQu0CrjqKxvQwg62Gp1rtc2dO/Eab/2573jyD8fxSe+9nGPzv6/2tPQxu4PRl4PMMna0C/DdgL/DN9to3HGxdR8mY3tw+u53AlUPtU/uMRn3HGRyXugV4sD2f3Pp+X+vzdeDJNn38wf6uAH+rzX8beAz41BQ+n4Ua0wGf86y+c6MeXuZCktS5+0iS1BkKkqTOUJAkdYaCJKkzFCRJnaGgZS3J2v2vwNna35/k7Db9q2Os5+1JXnqQ5X190mLmKala1jK4LPjNVfWXD9Lnqar63kOs52EGvxX46ohlK6rq2SMsVZoKtxQkWJlka7svwY1JXprktiTrk7wL+J4k9yb5cJLjkvyXJJ9Lcn+Sv5Pkl4CXA7cmuRUGQZLkXyW5E3jN3PqGlr2zreOOJKe39h9o83e31z7V2s9Icnur4f4kPz6bPyYtB4aCNLgu/5aq+mEGv0D9xbkFVXU18M2qOreqfo7BZah3V9U5bevik1V1LYNfoL6uql7XXnocg+vu/1gNLjc+7Djgjqo6B7gd+Put/Rrgmqr6UZ5/PZy/y+AXu+cC5wD3LtzQpeczFCR4pKr+e5v+fQY3EprP54GfTPLuJD9eVfvm6fcs8LF5lv05MHent3sY3FgF4DUMLi8C8AdD/e8GrkyyGfihqjrg/g/SQjEUpAMvXTzvgbaq+lPgRxiEw79J8s/n6fqtgxxH+E49dzDvWWDlPP3m3vN2Bnf9+r/Ah5JccbD+0pEwFCT4C0le06bfBOy/u+c7SV4MkOTlwNNV9fvAbzK4PSMM7t72siOs4w7gb7fpy+cak3w/sKeq/j1w3dB7SgvOUJDgAWBjkvsY3Nv4ffst3wLcl+TDwA8BdyW5l8FVcH99qM8fzR1ofoHeDrwjyV0M7qU8t2vqJ4B7k3yWQWhccwTvIR2Up6RKi0T7ncM3q6qSXA68qao2zLouLS8H3Zcpaap+BHhvkjC4Bv+bZ1yPliG3FCRJnccUJEmdoSBJ6gwFSVJnKEiSOkNBktT9f6OFDToqRDGlAAAAAElFTkSuQmCC",
-      "text/plain": [
-       "<Figure size 432x288 with 1 Axes>"
-      ]
-     },
-     "metadata": {
-      "needs_background": "light"
-     },
-     "output_type": "display_data"
-    }
-   ],
    "source": [
     "# parse log file for arn\n",
     "with open(log_file) as openfile:\n",
@@ -1450,64 +1341,77 @@
     "plt.bar(counts.keys(), counts.values(), color='tab:orange');\n",
     "plt.xlabel('bitstrings');\n",
     "plt.ylabel('counts');"
-   ]
-  },
-  {
-   "cell_type": "markdown",
-   "metadata": {},
+   ],
+   "outputs": [
+    {
+     "output_type": "display_data",
+     "data": {
+      "text/plain": [
+       "<Figure size 432x288 with 1 Axes>"
+      ],
+      "image/png": "iVBORw0KGgoAAAANSUhEUgAAAYUAAAEGCAYAAACKB4k+AAAABHNCSVQICAgIfAhkiAAAAAlwSFlzAAALEgAACxIB0t1+/AAAADh0RVh0U29mdHdhcmUAbWF0cGxvdGxpYiB2ZXJzaW9uMy4xLjMsIGh0dHA6Ly9tYXRwbG90bGliLm9yZy+AADFEAAATiUlEQVR4nO3df/SedX3f8efLRLBS+R0oJqzBNmeTsxakqcW57lTpENnasA46XFtykC3bqqse17PR9pwt2+qZ9rRzUHvsyUQbrK0ynCNjVpuDMNZt/AiKiDJLZEyyMBIFohS1gu/9cX++H26S+5vcId/7vr/5fp+Pc+5zX9fn+tzX/f7kvpNXrh/3daWqkCQJ4EWzLkCStHgYCpKkzlCQJHWGgiSpMxQkSd3KWRdwJE499dRau3btrMuQpKPKPffc89WqWjVq2VEdCmvXrmXHjh2zLkOSjipJ/s98y9x9JEnqDAVJUmcoSJI6Q0GS1BkKkqTOUJAkdYaCJKkzFCRJnaEgSeqO6l80H5HNJ8y6gvFs3jfrCiQtI24pSJI6Q0GS1BkKkqRuoqGQ5OEkn09yb5Idre3kJNuTPNieT2rtSXJtkp1J7kty3iRrkyQdaBpbCq+rqnOran2bvxq4parWAbe0eYA3AuvaYxPwvinUJkkaMovdRxuArW16K3DJUPv1NXAHcGKSM2ZQnyQtW5MOhQL+OMk9STa1ttOr6lGA9nxaa18NPDL02l2t7XmSbEqyI8mOvXv3TrB0SVp+Jv07hddW1e4kpwHbk/yvg/TNiLY6oKFqC7AFYP369QcslyS9cBPdUqiq3e15D/Bx4NXAY3O7hdrzntZ9F3Dm0MvXALsnWZ8k6fkmFgpJjkvysrlp4ELgfmAbsLF12wjc1Ka3AVe0s5DOB/bN7WaSJE3HJHcfnQ58PMnc+/xBVX0yyd3ADUmuAr4CXNb6fwK4GNgJPA1cOcHaJEkjTCwUquoh4JwR7V8DLhjRXsBbJlWPJOnQ/EWzJKkzFCRJnaEgSeoMBUlSZyhIkjpDQZLUGQqSpM5QkCR1hoIkqTMUJEndpC+drWnafMKsKxjP5n2zrkDSPNxSkCR1hoIkqTMUJEmdoSBJ6gwFSVJnKEiSOkNBktQZCpKkzlCQJHWGgiSpMxQkSZ2hIEnqDAVJUmcoSJI6Q0GS1BkKkqTOUJAkdYaCJKkzFCRJnaEgSeomHgpJViT5bJKb2/xZSe5M8mCSjyY5prUf2+Z3tuVrJ12bJOn5prGl8DbggaH5dwPvqap1wBPAVa39KuCJqvpB4D2tnyRpiiYaCknWAH8DeH+bD/B64MbWZStwSZve0OZpyy9o/SVJUzLpLYV/B/xT4Ltt/hTgyap6ps3vAla36dXAIwBt+b7W/3mSbEqyI8mOvXv3TrJ2SVp2JhYKSf4msKeq7hluHtG1xlj2XEPVlqpaX1XrV61atQCVSpLmrJzgul8L/HSSi4GXAMcz2HI4McnKtjWwBtjd+u8CzgR2JVkJnAA8PsH6JEn7mdiWQlX9SlWtqaq1wOXAp6vq54BbgUtbt43ATW16W5unLf90VR2wpSBJmpxZ/E7hnwHvSLKTwTGD61r7dcAprf0dwNUzqE2SlrVJ7j7qquo24LY2/RDw6hF9vgVcNo16JEmj+YtmSVJnKEiSOkNBktQZCpKkzlCQJHWGgiSpMxQkSZ2hIEnqDAVJUmcoSJI6Q0GS1BkKkqTOUJAkdYaCJKkzFCRJnaEgSeoMBUlSZyhIkjpDQZLUGQqSpM5QkCR1hoIkqTMUJEmdoSBJ6gwFSVJnKEiSOkNBktQZCpKkzlCQJHWGgiSpMxQkSd3EQiHJS5LcleRzSb6Q5F+29rOS3JnkwSQfTXJMaz+2ze9sy9dOqjZJ0mhjhUKStyU5PgPXJflMkgsP8bJvA6+vqnOAc4GLkpwPvBt4T1WtA54Armr9rwKeqKofBN7T+kmSpmjcLYU3V9XXgQuBVcCVwLsO9oIaeKrNvrg9Cng9cGNr3wpc0qY3tHna8guSZMz6JEkLYNxQmPvH+WLgg1X1uaG2+V+UrEhyL7AH2A58GXiyqp5pXXYBq9v0auARgLZ8H3DKiHVuSrIjyY69e/eOWb4kaRzjhsI9Sf6YQSh8KsnLgO8e6kVV9WxVnQusAV4NvHJUt/Y8KmTqgIaqLVW1vqrWr1q1aszyJUnjWDlmv6sYHBd4qKqeTnIKg11IY6mqJ5PcBpwPnJhkZdsaWAPsbt12AWcCu5KsBE4AHh/3PSRJR27cLYXtVfWZqnoSoKq+xuBg8LySrEpyYpv+HuAngQeAW4FLW7eNwE1telubpy3/dFUdsKUgSZqcg24pJHkJ8FLg1CQn8dwunuOBlx9i3WcAW5OsYBA+N1TVzUm+CHwkya8DnwWua/2vAz6UZCeDLYTLX8iAJEkv3KF2H/0D4O0MAuAenguFrwO/c7AXVtV9wKtGtD/E4PjC/u3fAi47dMmSpEk5aChU1TXANUn+cVX99pRqkiTNyFgHmqvqt5P8FWDt8Guq6voJ1SVJmoGxQiHJh4AfAO4Fnm3NBRgKkrSEjHtK6nrgbM8GkqSlbdxTUu8Hvm+ShUiSZm/cLYVTgS8muYvBhe4AqKqfnkhVkqSZGDcUNk+yCEnS4jDu2Uf/ddKFSJJmb9yzj77BcxenO4bBZbD/rKqOn1RhkqTpG3dL4WXD80kuYcSvkiVJR7cXdDvOqvpPDG6WI0laQsbdffQzQ7MvYvC7BX+zIElLzLhnH/3U0PQzwMMMbp8pSVpCxj2mMPYNdSRJR6+xjikkWZPk40n2JHksyceSrJl0cZKk6Rr3QPMHGdwZ7eXAauA/tzZJ0hIybiisqqoPVtUz7fF7wKoJ1iVJmoFxQ+GrSX4+yYr2+Hnga5MsTJI0feOGwpuBnwX+H/AocCngwWdJWmLGPSX1XwMbq+oJgCQnA7/JICwkSUvEuFsKPzwXCABV9TjwqsmUJEmalXFD4UVJTpqbaVsK425lSJKOEuP+w/5bwP9IciODy1v8LPDOiVUlSZqJcX/RfH2SHQwughfgZ6rqixOtTJI0dWPvAmohYBBI0hL2gi6dLUlamgwFSVJnKEiSOkNBktQZCpKkzlCQJHUTC4UkZya5NckDSb6Q5G2t/eQk25M82J5Pau1Jcm2SnUnuS3LepGqTJI02yS2FZ4B/UlWvBM4H3pLkbOBq4JaqWgfc0uYB3gisa49NwPsmWJskaYSJhUJVPVpVn2nT3wAeYHDXtg3A1tZtK3BJm94AXF8DdwAnJjljUvVJkg40lWMKSdYyuKrqncDpVfUoDIIDOK11Ww08MvSyXa1t/3VtSrIjyY69e/dOsmxJWnYmHgpJvhf4GPD2qvr6wbqOaKsDGqq2VNX6qlq/apV3BJWkhTTRUEjyYgaB8OGq+o+t+bG53ULteU9r3wWcOfTyNcDuSdYnSXq+SZ59FOA64IGq+rdDi7YBG9v0RuCmofYr2llI5wP75nYzSZKmY5I3ynkt8AvA55Pc29p+FXgXcEOSq4CvAJe1ZZ8ALgZ2Ak/jPaAlaeomFgpV9SeMPk4AcMGI/gW8ZVL1SJIOzV80S5I6Q0GS1BkKkqTOUJAkdYaCJKkzFCRJnaEgSeoMBUlSZyhIkjpDQZLUGQqSpM5QkCR1hoIkqTMUJEmdoSBJ6gwFSVJnKEiSOkNBktQZCpKkzlCQJHWGgiSpMxQkSZ2hIEnqDAVJUmcoSJI6Q0GS1BkKkqTOUJAkdYaCJKkzFCRJnaEgSeomFgpJPpBkT5L7h9pOTrI9yYPt+aTWniTXJtmZ5L4k502qLknS/Ca5pfB7wEX7tV0N3FJV64Bb2jzAG4F17bEJeN8E65IkzWNioVBVtwOP79e8AdjaprcClwy1X18DdwAnJjljUrVJkkab9jGF06vqUYD2fFprXw08MtRvV2s7QJJNSXYk2bF3796JFitJy81iOdCcEW01qmNVbamq9VW1ftWqVRMuS5KWl2mHwmNzu4Xa857Wvgs4c6jfGmD3lGuTpGVv2qGwDdjYpjcCNw21X9HOQjof2De3m0mSND0rJ7XiJH8I/ARwapJdwL8A3gXckOQq4CvAZa37J4CLgZ3A08CVk6pLkjS/iYVCVb1pnkUXjOhbwFsmVYskaTyL5UCzJGkRMBQkSZ2hIEnqDAVJUmcoSJI6Q0GS1BkKkqTOUJAkdYaCJKkzFCRJnaEgSeoMBUlSZyhIkjpDQZLUGQqSpM5QkCR1hoIkqTMUJEmdoSBJ6gwFSVJnKEiSOkNBktQZCpKkzlCQJHWGgiSpMxQkSZ2hIEnqDAVJUmcoSJI6Q0GS1K2cdQHSvDafMOsKxrN536wrkBbMotpSSHJRki8l2Znk6lnXI0nLzaLZUkiyAvgd4K8Du4C7k2yrqi/OtjJpAS21rZ+lNh4tnlAAXg3srKqHAJJ8BNgAGAqSpmeZB12qaiIrPlxJLgUuqqq/1+Z/Afixqnrrfv02AZva7F8EvjTVQg/uVOCrsy5igS21MS218cDSG9NSGw8svjF9f1WtGrVgMW0pZETbAYlVVVuALZMv5/Al2VFV62ddx0JaamNaauOBpTempTYeOLrGtJgONO8CzhyaXwPsnlEtkrQsLaZQuBtYl+SsJMcAlwPbZlyTJC0ri2b3UVU9k+StwKeAFcAHquoLMy7rcC3K3VpHaKmNaamNB5bemJbaeOAoGtOiOdAsSZq9xbT7SJI0Y4aCJKkzFEYYdbmNdgD8ziQPJvloOxhOkmPb/M62fO3Qen6ltX8pyRuG2j+QZE+S+4+mMSU5JcmtSZ5K8t791v/OJI8keWqG43lrm68kpw71TZJr27L7kpw3tOyTSZ5McvN+6x+5rqNkTBvbZ/pgko1D7VP7jEZ9x5OcnGR7q2t7kpNa+19K8j+TfDvJLx9qPa39siRfSPLdJFM51XMBxzTycj6z+M6NVFU+hh4MDnJ/GXgFcAzwOeBs4Abg8tbnd4F/1KZ/EfjdNn058NE2fXZ77bHAWW2dK9qyvwacB9x/lI3pOOCvAv8QeO9+73E+cAbw1AzH8ypgLfAwcOpQ/4uBP2LwW5jzgTuHll0A/BRw837vMXJdi31MwMnAQ+35pDZ90gw+owO+48BvAFe36auBd7fp04AfBd4J/PKh1tPaX8ngx6u3Aeun9PfoiMc03+c8i+/cfA+3FA7UL7dRVX8OzF1u4/XAja3PVuCSNr2hzdOWX5Akrf0jVfXtqvrfwM62bqrqduDxaQymWZAxVdWfVdWfAN/a/w2q6o6qenSSgxgycjxV9dmqenhE/w3A9TVwB3BikjNa3bcA39j/BQdZ16Qs1JjeAGyvqser6glgO3ARTPczmuc7Pvy96t+3qtpTVXcD3xlzPVTVA1U11asZLNCY5vu7OIvv3EiGwoFWA48Mze9qbU9W1TP7tT2vf1u+DzjlIOuZhYUa02JxuH+2i+mzmM9CjWkxj/X0uVBqz6fNuJ6FcLhjWsyfD2AojDLqchsrRrTNncs73+U5xrpsx5Qs1JgWi8Otb7GPBxZuTEfDWJezRf/5GAoHGnW5ja8w2DxfOdS2e//+bfkJDDYxF9NlOxZqTIvF4f7ZLqbPYj4LNabFPNbH5nbbtec9M65nIRzumBbz5wMYCqPMd7mNW4FLW5+NwE1telubpy3/dA2OGm0DLm9n8pwFrAPumtIY9rdQY1osDveSKNuAK9oZO+cD+6Z4/GNcCzWmTwEXJjmpnQlzYWtbDIa/V8Pft6PZ4Y5p8V/OZ1ZHuBfzg8GZHX/K4CyBX2ttr2Dwj/pO4D8Ax7b2l7T5nW35K4bW82ttHV8C3jjU/ofAowwOQu0CrjqKxvQwg62Gp1rtc2dO/Eab/2573jyD8fxSe+9nGPzv6/2tPQxu4PRl4PMMna0C/DdgL/DN9to3HGxdR8mY3tw+u53AlUPtU/uMRn3HGRyXugV4sD2f3Pp+X+vzdeDJNn38wf6uAH+rzX8beAz41BQ+n4Ua0wGf86y+c6MeXuZCktS5+0iS1BkKkqTOUJAkdYaCJKkzFCRJnaGgZS3J2v2vwNna35/k7Db9q2Os5+1JXnqQ5X190mLmKala1jK4LPjNVfWXD9Lnqar63kOs52EGvxX46ohlK6rq2SMsVZoKtxQkWJlka7svwY1JXprktiTrk7wL+J4k9yb5cJLjkvyXJJ9Lcn+Sv5Pkl4CXA7cmuRUGQZLkXyW5E3jN3PqGlr2zreOOJKe39h9o83e31z7V2s9Icnur4f4kPz6bPyYtB4aCNLgu/5aq+mEGv0D9xbkFVXU18M2qOreqfo7BZah3V9U5bevik1V1LYNfoL6uql7XXnocg+vu/1gNLjc+7Djgjqo6B7gd+Put/Rrgmqr6UZ5/PZy/y+AXu+cC5wD3LtzQpeczFCR4pKr+e5v+fQY3EprP54GfTPLuJD9eVfvm6fcs8LF5lv05MHent3sY3FgF4DUMLi8C8AdD/e8GrkyyGfihqjrg/g/SQjEUpAMvXTzvgbaq+lPgRxiEw79J8s/n6fqtgxxH+E49dzDvWWDlPP3m3vN2Bnf9+r/Ah5JccbD+0pEwFCT4C0le06bfBOy/u+c7SV4MkOTlwNNV9fvAbzK4PSMM7t72siOs4w7gb7fpy+cak3w/sKeq/j1w3dB7SgvOUJDgAWBjkvsY3Nv4ffst3wLcl+TDwA8BdyW5l8FVcH99qM8fzR1ofoHeDrwjyV0M7qU8t2vqJ4B7k3yWQWhccwTvIR2Up6RKi0T7ncM3q6qSXA68qao2zLouLS8H3Zcpaap+BHhvkjC4Bv+bZ1yPliG3FCRJnccUJEmdoSBJ6gwFSVJnKEiSOkNBktT9f6OFDToqRDGlAAAAAElFTkSuQmCC"
+     },
+     "metadata": {
+      "needs_background": "light"
+     }
+    }
+   ],
+   "metadata": {}
+  },
+  {
+   "cell_type": "markdown",
    "source": [
     "--- \n",
     "## APPENDIX"
-   ]
-  },
-  {
-   "cell_type": "markdown",
-   "metadata": {},
+   ],
+   "metadata": {}
+  },
+  {
+   "cell_type": "markdown",
    "source": [
     "### APPENDIX: SDK version"
-   ]
+   ],
+   "metadata": {}
   },
   {
    "cell_type": "code",
    "execution_count": 34,
-   "metadata": {},
-   "outputs": [
-    {
-     "name": "stdout",
-     "output_type": "stream",
-     "text": [
-      "Version: 1.9.5\r\n"
-     ]
-    }
-   ],
    "source": [
     "# print version of SDK\n",
     "! pip show amazon-braket-sdk | grep Version"
-   ]
-  },
-  {
-   "cell_type": "markdown",
-   "metadata": {},
+   ],
+   "outputs": [
+    {
+     "output_type": "stream",
+     "name": "stdout",
+     "text": [
+      "Version: 1.9.5\r\n"
+     ]
+    }
+   ],
+   "metadata": {}
+  },
+  {
+   "cell_type": "markdown",
    "source": [
     "### APPENDIX: ADVANCED FUNCTIONALITY WITH ASYNCHRONOUS EXECUTION"
-   ]
-  },
-  {
-   "cell_type": "markdown",
-   "metadata": {},
+   ],
+   "metadata": {}
+  },
+  {
+   "cell_type": "markdown",
    "source": [
     "__ASYNCHRONOUS EXECUTION__: When replacing the ```result()``` call on the task object above with ```async_result()```, we can get the quantum task result asynchronously. Consecutive calls to this method return the result cached from the most recent request. See [here](https://github.com/aws/braket-python-sdk/blob/master/src/braket/aws/aws_quantum_task.py#L206) for source code implementation. \n",
     "\n",
     "While ```result()``` is a blocking call that waits for the result, ```async_result()``` is a non-blocking call. For example, in Jupyter as shown here, if you run ```result()```, the notebook will stop and wait at this cell for a certain polling time (set as ```poll_timeout_seconds``` with default of 5 days) till the polling returns the result object or times out. If you run ```async_result()```, the notebook immediately goes to the next cell, _not_ waiting for polling to complete. Calling `result()` on the `async_result` object before it has completed, an `asyncio.exceptions.InvalidStateError` will be raised. This is expected behavior. Later, you can call ```result()``` and get the actual result from the task. \n",
     "\n",
     "Alternatively, we have provided a basic `asyncio` waiter function `wait_on_result()`, which will create a blocking call, wait for the result, and then return that result for downstream use. We have defaulted the notebook to leverage this call in favor of avoiding the `InvalidStateError`, but we have left the non-blocking `async_result.result()` call example as an option."
-   ]
+   ],
+   "metadata": {}
   },
   {
    "cell_type": "code",
    "execution_count": 35,
-   "metadata": {},
-   "outputs": [],
    "source": [
     "# asyncio waiter function to leverage Task.async_result() object\n",
     "async def wait_on_result(async_result):\n",
@@ -1518,35 +1422,23 @@
     "    res = async_result.result()\n",
     "    \n",
     "    return res"
-   ]
+   ],
+   "outputs": [],
+   "metadata": {}
   },
   {
    "cell_type": "code",
    "execution_count": 36,
-   "metadata": {},
+   "source": [
+    "# example with async_result - immediately returns asyncio Future object\n",
+    "async_result = device.run(circ2, s3_folder, shots=100).async_result()"
+   ],
    "outputs": [],
-   "source": [
-    "# example with async_result - immediately returns asyncio Future object\n",
-    "async_result = device.run(circ2, shots=100).async_result()"
-   ]
+   "metadata": {}
   },
   {
    "cell_type": "code",
    "execution_count": 37,
-   "metadata": {
-    "scrolled": true
-   },
-   "outputs": [
-    {
-     "name": "stdout",
-     "output_type": "stream",
-     "text": [
-      "Waiting on task.\n",
-      "Final task state: FINISHED\n",
-      "Counter({'01011': 15, '11011': 14, '10001': 14, '01001': 14, '00001': 13, '00011': 12, '11001': 11, '10011': 7})\n"
-     ]
-    }
-   ],
    "source": [
     "# async_result.result() then returns the actual result (once completed)\n",
     "# Non-blocking call. Will raise an InvalidStateError if this is run before async task is complete:\n",
@@ -1556,32 +1448,36 @@
     "# get measurement shots\n",
     "counts = async_res.measurement_counts\n",
     "print(counts)"
-   ]
-  },
-  {
-   "cell_type": "markdown",
-   "metadata": {},
+   ],
+   "outputs": [
+    {
+     "output_type": "stream",
+     "name": "stdout",
+     "text": [
+      "Waiting on task.\n",
+      "Final task state: FINISHED\n",
+      "Counter({'01011': 15, '11011': 14, '10001': 14, '01001': 14, '00001': 13, '00011': 12, '11001': 11, '10011': 7})\n"
+     ]
+    }
+   ],
+   "metadata": {
+    "scrolled": true
+   }
+  },
+  {
+   "cell_type": "markdown",
    "source": [
     "One can also define custom callbacks to be invoked when the Future is completed. "
-   ]
+   ],
+   "metadata": {}
   },
   {
    "cell_type": "code",
    "execution_count": 38,
-   "metadata": {},
-   "outputs": [
-    {
-     "name": "stdout",
-     "output_type": "stream",
-     "text": [
-      "Custom task Result: {'11011': 0.08, '00011': 0.13, '11001': 0.13, '00001': 0.15, '01011': 0.2, '10001': 0.09, '01001': 0.08, '10011': 0.13, '00101': 0.01}\n"
-     ]
-    }
-   ],
    "source": [
     "# async_result returns back a Future. \n",
     "# Details on Future: https://docs.python.org/3.8/library/asyncio-future.html#asyncio.Future\n",
-    "future = device.run(circ2, shots=100).async_result()\n",
+    "future = device.run(circ2, s3_folder, shots=100).async_result()\n",
     "\n",
     "# this is invoked when the Future is done. i.e. task is in a terminal state.\n",
     "# This will print out to STDOUT when its done.\n",
@@ -1590,7 +1486,17 @@
     "\n",
     "# attached the callback function to the future.\n",
     "future.add_done_callback(call_back_function)"
-   ]
+   ],
+   "outputs": [
+    {
+     "output_type": "stream",
+     "name": "stdout",
+     "text": [
+      "Custom task Result: {'11011': 0.08, '00011': 0.13, '11001': 0.13, '00001': 0.15, '01011': 0.2, '10001': 0.09, '01001': 0.08, '10011': 0.13, '00101': 0.01}\n"
+     ]
+    }
+   ],
+   "metadata": {}
   }
  ],
  "metadata": {
