--- conflicted
+++ resolved
@@ -364,11 +364,8 @@
    "outputs": [],
    "source": [
     "# specify a device directly by device ARN\n",
-<<<<<<< HEAD
-=======
     "# Rigetti\n",
-    "device = AwsDevice(Devices.Rigetti._Ankaa2)\n",
->>>>>>> 5fb823b8
+    "device = AwsDevice(Devices.Rigetti.Ankaa3)\n",
     "# IonQ\n",
     "device = AwsDevice(Devices.IonQ.Aria1)\n",
     "# IQM\n",
@@ -875,12 +872,9 @@
     "# IQM\n",
     "device = AwsDevice(Devices.IQM.Garnet)\n",
     "\n",
-<<<<<<< HEAD
-=======
     "# the Rigetti device\n",
-    "device = AwsDevice(Devices.Rigetti._Ankaa2)\n",
+    "device = AwsDevice(Devices.Rigetti.Ankaa3)\n",
     "\n",
->>>>>>> 5fb823b8
     "execution_windows = device.properties.service.executionWindows\n",
     "connectivity_graph = device.properties.paradigm.connectivity\n",
     "calibration = device.properties.provider.properties\n",
