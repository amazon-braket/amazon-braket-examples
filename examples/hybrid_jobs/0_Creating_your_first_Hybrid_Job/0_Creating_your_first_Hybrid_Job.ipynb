{
 "cells": [
  {
   "cell_type": "markdown",
   "metadata": {},
   "source": [
    "# Creating your first Hybrid Job\n",
    "\n",
    "\n",
    "This tutorial provides an introduction to running hybrid quantum-classical algorithms using\n",
    "PennyLane on Amazon Braket . With Amazon Braket, you gain access to both real quantum devices and\n",
    "scalable classical compute, enabling you to push the boundaries of your algorithm.\n",
    "\n",
    "In this tutorial, we'll walk through how to create your first hybrid quantum-classical algorithms on AWS.\n",
    "With a single line of code, we'll see how to scale from PennyLane simulators on your laptop to running full-scale experiments on AWS that leverage both powerful classical compute and quantum devices.\n",
    "You'll gain understanding of the hybrid jobs queue, including QPU priority queuing, and learn how to scale classical resources for resource-intensive tasks. \n",
    "We hope these tools will empower you to start experimenting today with hybrid quantum algorithms!\n",
    "\n",
    "\n",
    "\n",
    "## Amazon Braket Hybrid Jobs\n",
    "\n",
    "Amazon Braket Hybrid Jobs offers a way for you to run hybrid quantum-classical algorithms that\n",
    "require both classical resources and quantum processing units (QPUs). Hybrid Jobs is designed to\n",
    "spin up the requested classical compute, run your algorithm, and release the instances after\n",
    "completion so you only pay for what you use. This workflow is ideal for long-running iterative\n",
    "algorithms involving both classical and quantum resources. Simply package up your code into a single\n",
    "function, create a hybrid job with a single line of code, and Braket will schedule it to run as soon\n",
    "as possible without interruption.\n",
    "\n",
    "Hybrid jobs have a separate queue from quantum tasks, so once your algorithm starts running, it will\n",
    "not be interrupted by variations in the quantum task queue. This helps your long-running algorithms\n",
    "run efficiently and predictably. Any quantum tasks created from a running hybrid job will be run\n",
    "before any other quantum tasks in the queue. This is particularly beneficial for iterative hybrid\n",
    "algorithms where subsequent tasks depend on the outcomes of prior quantum tasks. Examples of such\n",
    "algorithms include the Quantum Approximate Optimization Algorithm (QAOA), Variational Quantum\n",
    "Eigensolver (VQE), or Quantum Machine Learning (QML). You can also monitor your algorithm's progress in near-real\n",
    "time, enabling you to keep track of costs, budget, or custom metrics such as training loss or\n",
    "expectation values.\n",
    "\n",
    "Importantly, on specific QPUs, running your algorithm in Hybrid Jobs benefits from [parametric compilation](https://docs.aws.amazon.com/braket/latest/developerguide/braket-jobs-parametric-compilation.html). \n",
    "This reduces the overhead associated with the computationally expensive compilation step by compiling a circuit only once and not for every iteration in your hybrid algorithm. \n",
    "This reduces the total runtime for many variational algorithms by up to 10x.\n",
    "For long-running hybrid jobs, Braket automatically uses the updated calibration data from the hardware provider when compiling your circuit to ensure the highest quality results."
   ]
  },
  {
   "cell_type": "code",
   "execution_count": 1,
   "metadata": {},
   "outputs": [],
   "source": [
    "# Use Braket SDK Cost Tracking to estimate the cost to run this example\n",
    "from braket.tracking import Tracker\n",
    "\n",
    "t = Tracker().start()"
   ]
  },
  {
   "cell_type": "markdown",
   "metadata": {},
   "source": [
    "## Getting started with PennyLane\n",
    "\n",
    "\n",
    "Let’s setup an algorithm that makes use of both classical and quantum resources. We adapt the [PennyLane qubit rotation tutorial](https://pennylane.ai/qml/demos/tutorial_qubit_rotation).\n",
    "\n",
    "First, we define a quantum simulator to run the algorithm on. In this example, we will use the Braket local simulator before moving onto a QPU."
   ]
  },
  {
   "cell_type": "code",
   "execution_count": 2,
   "metadata": {},
   "outputs": [],
   "source": [
    "import pennylane as qml\n",
    "from pennylane import numpy as np\n",
    "\n",
    "device = qml.device(\"braket.local.qubit\", wires=1)"
   ]
  },
  {
   "cell_type": "markdown",
   "metadata": {},
   "source": [
    "Now we define a circuit with two rotation gates and measure the expectation value in the $Z$-basis"
   ]
  },
  {
   "cell_type": "code",
   "execution_count": 3,
   "metadata": {},
   "outputs": [],
   "source": [
    "@qml.qnode(device)\n",
    "def circuit(params):\n",
    "    qml.RX(params[0], wires=0)\n",
    "    qml.RY(params[1], wires=0)\n",
    "    return qml.expval(qml.PauliZ(0))"
   ]
  },
  {
   "cell_type": "markdown",
   "metadata": {},
   "source": [
    "Finally, we create a classical-quantum loop that uses gradient descent to minimize the expectation value.\n",
    "\n",
    "We add the ``log_metric`` function from Braket to record the training progress (see [metrics\n",
    "documentation](https://amazon-braket-sdk-python.readthedocs.io/en/stable/_apidoc/braket.jobs.metrics.html)).\n",
    "When running on AWS, ``log_metric`` records the metrics in [Amazon CloudWatch](https://aws.amazon.com/cloudwatch/), which is accessible\n",
    "through the Braket console page or the Braket SDK. When running locally on your laptop,\n",
    "``log_metric`` prints the iteration numbers.\n",
    "\n"
   ]
  },
  {
   "cell_type": "code",
   "execution_count": 4,
   "metadata": {},
   "outputs": [],
   "source": [
    "from braket.jobs.metrics import log_metric\n",
    "\n",
    "\n",
    "def qubit_rotation(num_steps=10, stepsize=0.5):\n",
    "    opt = qml.GradientDescentOptimizer(stepsize=stepsize)\n",
    "    params = np.array([0.5, 0.75])\n",
    "\n",
    "    for i in range(num_steps):\n",
    "        # update the circuit parameters\n",
    "        params = opt.step(circuit, params)\n",
    "        expval = circuit(params)\n",
    "\n",
    "        log_metric(metric_name=\"expval\", iteration_number=i, value=expval)\n",
    "\n",
    "    return params"
   ]
  },
  {
   "cell_type": "markdown",
   "metadata": {},
   "source": [
    "To run the entire algorithm, we call the `qubit_rotation`` function to see that it runs correctly."
   ]
  },
  {
   "cell_type": "code",
   "execution_count": 5,
   "metadata": {},
   "outputs": [
    {
     "name": "stdout",
     "output_type": "stream",
     "text": [
      "Metrics - timestamp=1739897940.479213; expval=0.38894534132396147; iteration_number=0;\n",
      "Metrics - timestamp=1739897940.587559; expval=0.12290715413453952; iteration_number=1;\n",
      "Metrics - timestamp=1739897940.6713548; expval=-0.09181374013482183; iteration_number=2;\n",
      "Metrics - timestamp=1739897940.746251; expval=-0.2936094099948541; iteration_number=3;\n",
      "Metrics - timestamp=1739897940.809514; expval=-0.5344079938678081; iteration_number=4;\n"
     ]
    },
    {
     "data": {
      "text/plain": [
       "tensor([0.67679672, 2.32609342], requires_grad=True)"
      ]
     },
     "execution_count": 5,
     "metadata": {},
     "output_type": "execute_result"
    }
   ],
   "source": [
    "qubit_rotation(5, stepsize=0.5)"
   ]
  },
  {
   "cell_type": "markdown",
   "metadata": {},
   "source": [
    "Great! We see the expectation value change with each iteration number and the final parameters were returned as a list. Now, instead of running on our laptop, let’s submit this same function to be run on AWS."
   ]
  },
  {
   "cell_type": "markdown",
   "metadata": {},
   "source": [
    "## Running as a hybrid job\n",
    "\n",
    "You can execute long-running algorithms asynchronously with Amazon Braket Hybrid Jobs, \n",
    "which fully manages the classical infrastructure so you can focus on the algorithm. For example, you\n",
    "can train a larger circuit, or increase the number of iterations. Note that each hybrid job has\n",
    "at least a one minute startup time since it creates a containerized environment on Amazon EC2. So\n",
    "for very short workloads, such as a single circuit or a batch of circuits, it may suffice for you to\n",
    "use quantum tasks.\n",
    "\n",
    "We now show how you can go from running your local Python function to running it as a hybrid job.\n",
    "\n",
    "<div class=\"alert alert-block alert-info\">\n",
    "    <b>Note:</b> Only Python 3.10 is supported by default. For other versions, you may use hybrid job scripts, or specify a custom container image from Amazon Elastic Container Registry (ECR) (see \n",
    "<a href=\"https://docs.aws.amazon.com/braket/latest/developerguide/braket-jobs-byoc.html\">containers documentation</a>).\n",
    "</div>\n",
    "\n",
    "\n",
    "The first step to creating a hybrid job is to annotate which function you want to run with the\n",
    "`@hybrid_job` decorator. Then you create the job by invoking the function as you would for normal\n",
    "Python functions. However, the decorated function returns the hybrid job handle rather than the\n",
    "result of the function. To retrieve the results after it has been completed, use `job.result()`.\n",
    "\n",
    "For algorithms that do not need priority queueing or scheduling for on-demand QPUs, you may specify the device as `local:<provider>/<simulator>` or simply `None`. For example, when using a simulator that runs on the same classical host alongside the rest of your algorithm, such as the PennyLane Lightning CPU/GPU simulators, you may set `device=\"local:pennylane/lightning.qubit\"`.  \n",
    "\n",
    "\n",
    "The required device argument in the `@hybrid_job` decorator specifies the QPU that the hybrid job\n",
    "will have priority access to.\n",
    "The device string you give is accessible in the hybrid job instance as the environment variable ``\"AMZN_BRAKET_DEVICE_ARN\"``.\n",
    "In the following code, we annotate the `qubit_rotation` function from above.\n"
   ]
  },
  {
   "cell_type": "code",
   "execution_count": 6,
   "metadata": {},
   "outputs": [],
   "source": [
    "from braket.jobs import hybrid_job\n",
    "\n",
    "\n",
    "@hybrid_job(device=\"local:braket/default\")\n",
    "def qubit_rotation_hybrid_job(num_steps=1, stepsize=0.5):\n",
    "    device = qml.device(\"braket.local.qubit\", wires=1)\n",
    "\n",
    "    @qml.qnode(device)\n",
    "    def circuit(params):\n",
    "        qml.RX(params[0], wires=0)\n",
    "        qml.RY(params[1], wires=0)\n",
    "        return qml.expval(qml.PauliZ(0))\n",
    "\n",
    "    opt = qml.GradientDescentOptimizer(stepsize=stepsize)\n",
    "    params = np.array([0.5, 0.75])\n",
    "\n",
    "    for i in range(num_steps):\n",
    "        # update the circuit parameters\n",
    "        params = opt.step(circuit, params)\n",
    "        expval = circuit(params)\n",
    "\n",
    "        log_metric(metric_name=\"expval\", iteration_number=i, value=expval)\n",
    "\n",
    "    return params"
   ]
  },
  {
   "cell_type": "markdown",
   "metadata": {},
   "source": [
    "Now we create a hybrid job by calling the function as usual. This returns an `AwsQuantumJob` object that contains the device ARN, region, and job name."
   ]
  },
  {
   "cell_type": "code",
   "execution_count": 7,
   "metadata": {},
   "outputs": [
    {
     "name": "stdout",
     "output_type": "stream",
     "text": [
      "AwsQuantumJob('arn':'arn:aws:braket:us-east-1:606892779558:job/393ad3fa-1e8d-4ff4-be93-644278b5c4b8')\n"
     ]
    }
   ],
   "source": [
    "job = qubit_rotation_hybrid_job(num_steps=10, stepsize=0.5)\n",
    "print(job)"
   ]
  },
  {
   "cell_type": "markdown",
   "metadata": {},
   "source": [
    "The hybrid job automatically captures the function arguments as [hyperparameters](https://docs.aws.amazon.com/braket/latest/developerguide/braket-jobs-hyperparameters.html).\n",
    "In this case, we set `num_steps = 10` and `stepsize = 0.5` as the hyperparameters."
   ]
  },
  {
   "cell_type": "markdown",
   "metadata": {},
   "source": [
    "We can check the status with:"
   ]
  },
  {
   "cell_type": "code",
   "execution_count": 8,
   "metadata": {},
   "outputs": [
    {
     "data": {
      "text/plain": [
       "'QUEUED'"
      ]
     },
     "execution_count": 8,
     "metadata": {},
     "output_type": "execute_result"
    }
   ],
   "source": [
    "job.state()"
   ]
  },
  {
   "cell_type": "markdown",
   "metadata": {},
   "source": [
    "Once the hybrid job starts, it will change the status to `RUNNING`. We can also check the hybrid job status in the Braket console.\n",
    "\n",
    "We can monitor the metrics in near-real time in the [Braket console page](https://console.aws.amazon.com/braket/) as shown below. \n",
    "\n",
    "![Training to minimize an expectation value.](console_figures/expval.png)"
   ]
  },
  {
   "cell_type": "markdown",
   "metadata": {},
   "source": [
    "After the hybrid job completes, we can get the results with `job.result()`. For this example, it should take approximately 2 minutes."
   ]
  },
  {
   "cell_type": "code",
   "execution_count": 9,
   "metadata": {},
   "outputs": [
    {
     "data": {
      "text/plain": [
       "{'result': tensor([0.03642036, 3.10081929], requires_grad=True)}"
      ]
     },
     "execution_count": 9,
     "metadata": {},
     "output_type": "execute_result"
    }
   ],
   "source": [
    "job.result()"
   ]
  },
  {
   "cell_type": "markdown",
   "metadata": {},
   "source": [
    "Any objects in the return statement are automatically captured by Braket. Note that the objects returned by the function must be a tuple with each element being serializable as text. \n",
    "\n",
    "Additionally, we can plot the metrics recording during the algorithm. Below we show the expectation value decreases with each iteration as expected."
   ]
  },
  {
   "cell_type": "code",
   "execution_count": 10,
   "metadata": {},
   "outputs": [
    {
     "name": "stdout",
     "output_type": "stream",
     "text": [
      "{'timestamp': [1739898038.4135764, 1739898038.4724472, 1739898038.5299313, 1739898038.586879, 1739898038.643956, 1739898038.7013812, 1739898038.7609372, 1739898038.8185058, 1739898038.875783, 1739898038.3424363], 'expval': [0.12290715413453955, -0.09181374013482185, -0.29360940999485413, -0.5344079938678081, -0.771529898437899, -0.9193547392516986, -0.977154318618763, -0.9940804663947356, -0.9985062848699056, 0.38894534132396147], 'iteration_number': [1.0, 2.0, 3.0, 4.0, 5.0, 6.0, 7.0, 8.0, 9.0, 0.0]}\n"
     ]
    }
   ],
   "source": [
    "# May need to wait a bit before metrics show up\n",
    "# If metrics aren't there, try again after 5 seconds\n",
    "import time\n",
    "\n",
    "time.sleep(10)\n",
    "print(job.metrics())"
   ]
  },
  {
   "cell_type": "code",
   "execution_count": 11,
   "metadata": {},
   "outputs": [
    {
     "data": {
      "image/png": "iVBORw0KGgoAAAANSUhEUgAAAkIAAAHHCAYAAABTMjf2AAAAOXRFWHRTb2Z0d2FyZQBNYXRwbG90bGliIHZlcnNpb24zLjkuMCwgaHR0cHM6Ly9tYXRwbG90bGliLm9yZy80BEi2AAAACXBIWXMAAA9hAAAPYQGoP6dpAABX0klEQVR4nO3deVxU9cLH8c8MyKYCooCiKC6Vu5aYuZtQlm1mlpk3zTR7urlly9XK1KxoV8vKsm56y8q0zWvmzdwXctfcLdRcQc0EBRVhzvPHybGRRcCBwzDf9+s1L2bOnDPzHXyey7czv9/v2AzDMBARERHxQnarA4iIiIhYRUVIREREvJaKkIiIiHgtFSERERHxWipCIiIi4rVUhERERMRrqQiJiIiI11IREhEREa+lIiQiIiJeS0VIRHKIiYnhgQcesOS9x4wZg81ms+S9ywKbzcaYMWOsjiHiMVSERLzI5s2b6dGjB7Vq1SIgIIDq1atzww038Pbbb1sdzS3effddpk6danWMUmXlypWMGTOGEydOWB1FpFRSERLxEitXriQ2NpZNmzbx0EMPMWnSJAYMGIDdbmfixIku++7cuZMpU6ZYlLToVIRyWrlyJWPHjlUREsmDr9UBRKRkvPjii4SEhLBmzRpCQ0Ndnjty5IjLY39//xJMVrqdOXMGPz8/7PaC/XdjVlYWDocDPz+/Yk4mIu6gM0IiXiIpKYlGjRrlKEEAERERLo8vHiM0depUbDYby5cvZ8iQIYSHhxMaGsrDDz9MZmYmJ06coE+fPlSqVIlKlSrx1FNPYRiG8/jFixdjs9lYvHixy/vs3bsXm812ybM4H3/8MZ07dyYiIgJ/f38aNmzIe++9lyPz1q1bWbJkCTabDZvNRqdOnZzP7969m7vvvpuwsDCCgoK47rrr+P77711e43zOL774gmeffZbq1asTFBREWlparrnO53/99deZMGECdevWxd/fn23btgGwY8cOevToQVhYGAEBAcTGxjJ79myX1zh37hxjx47liiuuICAggMqVK9OuXTvmz5/v3KdTp04un+W8Bx54gJiYmDx/b2PGjOHJJ58EoHbt2s7fy969ewGYP38+7dq1IzQ0lAoVKnDVVVfx9NNP5/l6ImWRzgiJeIlatWqRmJjIli1baNy4cZFeY/DgwVStWpWxY8fy888/88EHHxAaGsrKlSupWbMmL730EnPnzuW1116jcePG9OnTxy3Z33vvPRo1asTtt9+Or68v//3vf/nnP/+Jw+Hg0UcfBWDChAkMHjyYChUq8MwzzwAQGRkJQEpKCm3atCEjI4MhQ4ZQuXJlpk2bxu23386sWbO48847Xd5v3Lhx+Pn58cQTT3D27NlLnt35+OOPOXPmDAMHDsTf35+wsDC2bt1K27ZtqV69OiNGjKB8+fJ8+eWXdOvWja+++sr5nmPGjCEhIYEBAwZw7bXXkpaWxtq1a1m/fj033HDDZf3eunfvzq5du/j8888ZP348VapUASA8PJytW7dy66230rRpU55//nn8/f357bffWLFixWW9p4jHMUTEK/z444+Gj4+P4ePjY7Ru3dp46qmnjP/9739GZmZmjn1r1apl9O3b1/n4448/NgCjS5cuhsPhcG5v3bq1YbPZjP/7v/9zbsvKyjJq1KhhdOzY0blt0aJFBmAsWrTI5X327NljAMbHH3/s3DZ69Gjj4v9pysjIyJGxS5cuRp06dVy2NWrUyOV9zxs2bJgBGMuWLXNuO3nypFG7dm0jJibGyM7OdslZp06dXN/zYufzBwcHG0eOHHF5Li4uzmjSpIlx5swZ5zaHw2G0adPGuOKKK5zbmjVrZtxyyy35vk/Hjh1z/Vx9+/Y1atWq5bINMEaPHu18/NprrxmAsWfPHpf9xo8fbwDG0aNH8/+QImWcvhoT8RI33HADiYmJ3H777WzatIlXX32VLl26UL169Rxf1+Slf//+LlPbW7VqhWEY9O/f37nNx8eH2NhYdu/e7bbsgYGBzvupqakcO3aMjh07snv3blJTUy95/Ny5c7n22mtp166dc1uFChUYOHAge/fudX6VdV7fvn1d3vNS7rrrLsLDw52Pjx8/zsKFC7nnnns4efIkx44d49ixY/zxxx906dKFX3/9lYMHDwIQGhrK1q1b+fXXXwv8fu5w/ivS7777DofDUaLvLVKaqAiJeJGWLVvy9ddf8+eff7J69WpGjhzJyZMn6dGjR44ykJuaNWu6PA4JCQEgOjo6x/Y///zTbblXrFhBfHw85cuXJzQ0lPDwcOdYloIUod9//52rrroqx/YGDRo4n/+72rVrFyrfxfv/9ttvGIbBqFGjCA8Pd7mNHj0auDBA/fnnn+fEiRNceeWVNGnShCeffJJffvmlUO9fFD179qRt27YMGDCAyMhI7r33Xr788kuVIvE6GiMk4oX8/Pxo2bIlLVu25Morr6Rfv37MnDnT+Uc6Lz4+PgXebvxtsHReCyRmZ2dfMmtSUhJxcXHUr1+fN998k+joaPz8/Jg7dy7jx48vlj/chTkblNv+5zM98cQTdOnSJddj6tWrB0CHDh1ISkriu+++48cff+TDDz9k/PjxTJ48mQEDBgDm7+/vv8/zCvL7yy/z0qVLWbRoEd9//z3z5s1jxowZdO7cmR9//DHPf2uRskZFSMTLxcbGAnD48OFie49KlSoB5FjL5uIzMbn573//y9mzZ5k9e7bLGalFixbl2DevwlWrVi127tyZY/uOHTucz7tTnTp1AChXrhzx8fGX3D8sLIx+/frRr18/Tp06RYcOHRgzZoyzCFWqVCnXrxoL8vvLb5Vuu91OXFwccXFxvPnmm7z00ks888wzLFq0qEC5RcoCfTUm4iUWLVqU61mFuXPnAuT61ZG71KpVCx8fH5YuXeqy/d13373ksefPTPw9e2pqKh9//HGOfcuXL5/rwoFdu3Zl9erVJCYmOrelp6fzwQcfEBMTQ8OGDQv6UQokIiKCTp068f777+daMI8ePeq8/8cff7g8V6FCBerVq8fZs2ed2+rWrcuOHTtcjtu0aVOBZniVL18eyFlCjx8/nmPf5s2bA7i8t0hZpzNCIl5i8ODBZGRkcOedd1K/fn0yMzNZuXIlM2bMICYmhn79+hXbe4eEhHD33Xfz9ttvY7PZqFu3LnPmzMmxkGNubrzxRvz8/Ljtttt4+OGHOXXqFFOmTCEiIiJHyWjRogXvvfceL7zwAvXq1SMiIoLOnTszYsQIPv/8c26++WaGDBlCWFgY06ZNY8+ePXz11VcFXiyxMN555x3atWtHkyZNeOihh6hTpw4pKSkkJiZy4MABNm3aBEDDhg3p1KkTLVq0ICwsjLVr1zJr1iwGDRrkfK0HH3yQN998ky5dutC/f3+OHDnC5MmTadSoUZ5rHP39dwLwzDPPcO+991KuXDluu+02nn/+eZYuXcott9xCrVq1OHLkCO+++y41atRwGVQuUuZZOWVNRErODz/8YDz44ING/fr1jQoVKhh+fn5GvXr1jMGDBxspKSku++Y1fX7NmjUu+52f6n7xFOy+ffsa5cuXd9l29OhR46677jKCgoKMSpUqGQ8//LCxZcuWAk2fnz17ttG0aVMjICDAiImJMV555RXj3//+d45p4cnJycYtt9xiVKxY0QBcppwnJSUZPXr0MEJDQ42AgADj2muvNebMmePyPuenz8+cOfNSv07DMC5Mn3/ttddyfT4pKcno06ePUbVqVaNcuXJG9erVjVtvvdWYNWuWc58XXnjBuPbaa43Q0FAjMDDQqF+/vvHiiy/mWNbg008/NerUqWP4+fkZzZs3N/73v/8VaPq8YRjGuHHjjOrVqxt2u935O1uwYIFxxx13GFFRUYafn58RFRVl9OrVy9i1a1eBPrtIWWEzjFzOlYuIiIh4AY0REhEREa+lIiQiIiJeS0VIREREvJaKkIiIiHgtFSERERHxWipCIiIi4rW0oOIlOBwODh06RMWKFfNdql5ERERKD8MwOHnyJFFRUfkumqoidAmHDh3KcWVtERER8Qz79++nRo0aeT6vInQJFStWBMxfZHBwsMVpREREpCDS0tKIjo52/h3Pi4rQJZz/Oiw4OFhFSERExMNcaliLBkuLiIiI11IREhEREa+lIiQiIiJeS0VIREREvJaKkIiIiHgtFSERERHxWipCIiIi4rU8rgi98847xMTEEBAQQKtWrVi9enWBjvviiy+w2Wx069ateAOKiIiIx/CoIjRjxgyGDx/O6NGjWb9+Pc2aNaNLly4cOXIk3+P27t3LE088Qfv27UsoqYiIiHgCjypCb775Jg899BD9+vWjYcOGTJ48maCgIP7973/neUx2dja9e/dm7Nix1KlTpwTT5sORDSmLYe/n5k9HttWJREREvJLHFKHMzEzWrVtHfHy8c5vdbic+Pp7ExMQ8j3v++eeJiIigf//+BXqfs2fPkpaW5nJzq/1fw+wYWHA9rLzP/Dk7xtwuIiIiJcpjitCxY8fIzs4mMjLSZXtkZCTJycm5HrN8+XI++ugjpkyZUuD3SUhIICQkxHlz65Xn938Ny3pAxgHX7RkHze0qQyIiIiXKY4pQYZ08eZL777+fKVOmUKVKlQIfN3LkSFJTU523/fv3uyeQIxvWDQWMXJ78a9u6YfqaTEREpAR5zNXnq1Spgo+PDykpKS7bU1JSqFq1ao79k5KS2Lt3L7fddptzm8PhAMDX15edO3dSt27dHMf5+/vj7+/v5vTA0WU5zwS5MCBjv7lfZCf3v7+IiIjk4DFnhPz8/GjRogULFixwbnM4HCxYsIDWrVvn2L9+/fps3ryZjRs3Om+33347119/PRs3bnTvV14Fcfqwe/cTERGRy+YxZ4QAhg8fTt++fYmNjeXaa69lwoQJpKen069fPwD69OlD9erVSUhIICAggMaNG7scHxoaCpBje4kIrObe/UREROSyeVQR6tmzJ0ePHuW5554jOTmZ5s2bM2/ePOcA6n379mG3l9KTXOHtIaiGOTA613FCmM+Ha60jERGRkmIzDCOPv8oCkJaWRkhICKmpqQQHB1/ei52fNQbkWoaq3wYdZ1/ee4iIiEiB/36X0tMnZVR0d2g/C4Kqu273r2z+PPhf2Dez5HOJiIh4KY/6aqxMiO4O1e8wZ4edPmyOCQpvD5uehu2vws8PQkhjCGlgdVIREZEyT0XICnafnFPkm70Ix9dAyiJYdhd0WQ3lKlgST0RExFvoq7HSwu4LbT6HwChI2w6r+oOGb4mIiBQrFaHSJDAS2s0Emy/s+xJ2TrQ6kYiISJmmIlTahLeBa9407294Ao4sszaPiIhIGaYiVBpdOQhq9QIjG5bfo9WmRUREiomKUGlks0GrKRDSCM4kw/Ke4DhndSoREZEyR0WotPItD+2/Bt+K5lT7jSOsTiQiIlLmqAiVZsFXQutp5v0db2qxRRERETdTESrtou+EBk+Z939+EFK3W5tHRESkDFER8gTNXoTI6yHrlLnY4rlTVicSEREpE1SEPIEWWxQRESkWKkKeQostioiIuJ2KkCdxWWzxSTiy3No8IiIiHk5FyNM4F1vMghX3wOlkqxOJiIh4LBUhT/P3xRZPH4YVWmxRRESkqFSEPNHfF1s8shQ2jrQ6kYiIiEdSEfJUwVdC66nm/R1vwL5ZlsYRERHxRCpCniy6OzR40rz/cz9I3WFtHhEREQ+jIuTpmr0EEZ3+WmyxuxZbFBERKQQVIU9n94W2X2ixRRERkSJQESoLtNiiiIhIkagIlRXhbeCaN8z7WmxRRESkQFSEypIrB2uxRRERkUJQESpLbDa49gMttigiIlJAKkJlTbkKWmxRRESkgFSEyiIttigiIlIgKkJllRZbFBERuSQVobJMiy2KiIjkS0WoLMux2OIALbYoIiLyNypCZZ3LYoszYOdbVicSEREpNVSEvIHLYotPwNEV1uYREREpJVSEvMXfF1tcfrcWWxQREUFFyHs4F1tsqMUWRURE/qIi5E202KKIiIgLFSFvE3wVXPexeV+LLYqIiJfzuCL0zjvvEBMTQ0BAAK1atWL16tV57jtlyhTat29PpUqVqFSpEvHx8fnu7zVq3gUNnjDva7FFERHxYh5VhGbMmMHw4cMZPXo069evp1mzZnTp0oUjR47kuv/ixYvp1asXixYtIjExkejoaG688UYOHjxYwslLoWYJENFRiy2KiIhXsxmG56yw16pVK1q2bMmkSZMAcDgcREdHM3jwYEaMGHHJ47Ozs6lUqRKTJk2iT58+BXrPtLQ0QkJCSE1NJTg4+LLylzqnk2HeNebg6Zo9oe3n5qBqERERD1fQv98ec0YoMzOTdevWER8f79xmt9uJj48nMTGxQK+RkZHBuXPnCAsLK66YniWwqhZbFBERr+YxRejYsWNkZ2cTGRnpsj0yMpLk5IKtifOvf/2LqKgolzJ1sbNnz5KWluZyK9PC22qxRRER8VoeU4Qu18svv8wXX3zBN998Q0BAQJ77JSQkEBIS4rxFR0eXYEqLaLFFERHxUh5ThKpUqYKPjw8pKSku21NSUqhatWq+x77++uu8/PLL/PjjjzRt2jTffUeOHElqaqrztn///svOXurlWGzxXnBkWZ1KRESk2HlMEfLz86NFixYsWLDAuc3hcLBgwQJat26d53Gvvvoq48aNY968ecTGxl7yffz9/QkODna5eQWXxRaXwCYttigiImWfxxQhgOHDhzNlyhSmTZvG9u3beeSRR0hPT6dfv34A9OnTh5EjL/wBf+WVVxg1ahT//ve/iYmJITk5meTkZE6d0lTxXP19scXtr8O+r6zNIyIiUsx8rQ5QGD179uTo0aM899xzJCcn07x5c+bNm+ccQL1v3z7s9gvd7r333iMzM5MePXq4vM7o0aMZM2ZMSUb3HOcXW9z+urnYYmhjsyCJiIiUQR61jpAVyvQ6QnlxZMHCePMrspCGcOMq86szERERD1Hm1hGSEmT3hbZfQGA1SN0GqwaA+rKIiJRBKkKSOy22KCIiXkBFSPIW3hauft28r8UWRUSkDFIRkvxdNcS8DpkWWxQRkTJIRUjyZ7NBqw+12KKIiJRJKkJyaeUqQLuvwLeCFlsUEZEyRUVICiakvhZbFBGRMkdFSAquZg9zsUUwF1tM2wmObEhZDHs/N386sq1MKCIiUigetbK0lALNEuCPNeZXZAvjzfWFTh+88HxQDWgxEaK7W5dRRESkgHRGSArn/GKLfqGQccC1BAFkHIRlPWD/15bEExERKQwVISk8/3Cwlcvjyb9WoF43TF+TiYhIqaciJIV3dBmcPZrPDgZk7Df3ExERKcVUhKTwTh92734iIiIWURGSwgus5t79RERELKIiJIUX3t6cHYYtjx1sEBRt7iciIlKKqQhJ4dl9zCnyQO5lyICGI8z9RERESjEVISma6O7QfhYEVXfdfn422bZXIP33ks8lIiJSCFpQUYouujtUv8OcHXb6sDkmqOKVsOB6OLkLFsRB/FIIirI6qYiISK5UhOTy2H0gspPrtrgFML8DnEqChXEQvwQCIiyJJyIikh99NSbuF1QD4haaA6bTdsDCG+DscatTiYiI5KAiJMWjQgx0XgABVeHEL7CoC2SmWp1KRETEhYqQFJ/gK8yvyfyrwPG1sLgrnDtldSoREREnFSEpXiENofN8KBcKx1bC0tsh67TVqURERAAVISkJlZrD9f8D34qQsgiWdYfss1anEhERURGSElLlWug0F3yC4PA8WNETHOesTiUiIl5ORUhKTkQ76Dgb7P5w4DtYeT84sq1OJSIiXkxFSEpW1Tho/zXYy8G+GbCqPxgOq1OJiIiXUhGSkle9K7SdATYf2DMN1jwKhmF1KhER8UIqQmKN6Duh9SeADX6bDOuHqwyJiEiJUxES68T0glYfmfd3ToBfnrU0joiIeB8VIbFW3X4Q+455f+tLsOUFa/OIiIhXURES6135T7j6DfP+L6Ng+xvW5hEREa+hIiSlQ4Ph0HSceX/DE7DrXWvziIiIV1ARktKj8bPQ6Gnz/tpHIenf1uYREZEyT0VISpemL8BVj5n3Vw2AvZ9Zm0dERMo0FSEpXWw2uOYNqPd/gAGJfWD/11anEhGRMkpFSEofmw1avgO1+4KRDSvuhYNzrU4lIiJlkIqQlE42u7nGUM2/Ls66rDsk/2R1KhERKWM8rgi98847xMTEEBAQQKtWrVi9enW++8+cOZP69esTEBBAkyZNmDtXZxY8ht0H2nwCNbqB4ywsuQOOLLM6lYiIlCEeVYRmzJjB8OHDGT16NOvXr6dZs2Z06dKFI0eO5Lr/ypUr6dWrF/3792fDhg1069aNbt26sWXLlhJOLkVmLwdtv4BqN0F2Biy+BY7lX35FREQKymYYnnOBp1atWtGyZUsmTZoEgMPhIDo6msGDBzNixIgc+/fs2ZP09HTmzJnj3HbdddfRvHlzJk+eXKD3TEtLIyQkhNTUVIKDg93zQaTwsk7DklsgZRGUC4W4hRB2tdWpRESklCro32+POSOUmZnJunXriI+Pd26z2+3Ex8eTmJiY6zGJiYku+wN06dIlz/0Bzp49S1pamstNSgHfQOgwG8LbwrkTsOhGOLHV6lQiIuLhPKYIHTt2jOzsbCIjI122R0ZGkpycnOsxycnJhdofICEhgZCQEOctOjr68sOLe5SrAB2/h7BYOHsMFsZD2q9WpxIREQ/mMUWopIwcOZLU1FTnbf/+/VZHkr/zC4Hr/wehTeFMMizsDKf2WJ1KREQ8lMcUoSpVquDj40NKSorL9pSUFKpWrZrrMVWrVi3U/gD+/v4EBwe73KSU8Q+DzvMhuAFkHIAFceZPERGRQvKYIuTn50eLFi1YsGCBc5vD4WDBggW0bt0612Nat27tsj/A/Pnz89xfPEhABHT+CSrUhfQ9Zhk6nfdXniIiIrnxmCIEMHz4cKZMmcK0adPYvn07jzzyCOnp6fTr1w+APn36MHLkSOf+Q4cOZd68ebzxxhvs2LGDMWPGsHbtWgYNGmTVRxB3CoqCuAUQVBNO7jLHDJ05ZnUqERHxIL5WByiMnj17cvToUZ577jmSk5Np3rw58+bNcw6I3rdvH3b7hW7Xpk0bPvvsM5599lmefvpprrjiCr799lsaN25s1UcQdytfy5xK/1N7SN1qziaLWwh+oVYnExERD+BR6whZQesIeYjU7fBTRzh7FCpfB51/hHIVrU4lIiIWKXPrCInkK6SBOWbILwz++BmW3ApZGVanEhGRUk5FSMqOSk3NqfXlguHIUljaDbLPWJ1KRERKMRUhKVsqx0KnH8C3PCTPh2V3Q3am1alERKSUUhGSsie8DXScAz4BcGgOrLwPHFlWpxIRkVJIRUjKpshO0P5bsPvB/q/g5wfAkW1xKBERKW1UhKTsiuoC7b4Emy/snQ5r/g8Mh9WpRESkFClSEfrkk09o27YtUVFR/P777wBMmDCB7777zq3hRC5bjTugzXSw2SHpQ1g3FLRihIiI/KXQRei9995j+PDhdO3alRMnTpCdbX7dEBoayoQJE9ydT+Ty1boHWn1s3t81CTb+S2VIRESAIhSht99+mylTpvDMM8/g4+Pj3B4bG8vmzZvdGk7Eber0gZaTzfvbX4PNY63NIyIipUKhi9CePXu4+uqrc2z39/cnPT3dLaFEisUVD8M14837W8bCtleszSMiIpYrdBGqXbs2GzduzLF93rx5NGjQwB2ZRIpP/WHQ7CXz/sYRsPMt874jG1IWw97PzZ+aYSYi4hUKfdHV4cOH8+ijj3LmzBkMw2D16tV8/vnnJCQk8OGHHxZHRhH3ajQSsk/DlnHm4OnUbXDoe8g4cGGfoBrQYiJEd7cup4iIFLsiXXR1+vTpjBkzhqSkJACioqIYO3Ys/fv3d3tAq+miq2WUYcDGp2D763nsYDN/tJ+lMiQi4oEK+vf7sq4+n5GRwalTp4iIiCjqS5R6KkJlWHYWfBUKWXmNbbOZZ4Zu3wN2nzz2ERGR0qhErj4fFBRUpkuQlHHHludTggAMyNgPR5eVWCQRESlZhR4jVLt2bWw2W57P7969+7ICiZSY04fdu5+IiHicQhehYcOGuTw+d+4cGzZsYN68eTz55JPuyiVS/AKruXc/ERHxOIUuQkOHDs11+zvvvMPatWsvO5BIiQlvb44ByjgI5DFULija3E9ERMokt1109eabb+arr75y18uJFD+7jzlFHnDOErtY9ds0UFpEpAxzWxGaNWsWYWFh7no5kZIR3d2cIh9U3XW7bwXz56/vwq+TSz6XiIiUiEJ/NXb11Ve7DJY2DIPk5GSOHj3Ku+++69ZwIiUiujtUv8OcHXb6sDkmqEo72PgE7JwIax4BRyZcNcTqpCIi4maFLkLdunVzeWy32wkPD6dTp07Ur1/fXblESpbdByI7uW67ZjzY/WH7q+YK1I5MaPCEJfFERKR4XNaCit5ACyp6OcOAX56DrS+Yj5u+AI2fsTaTiIhcUkH/fhfojFBaWlqB31hlQcoUmw2ajQO7H2x+Dn551jwz1GSM+ZyIiHi0AhWh0NDQfBdRBHOskM1mIztbV+2WMqjJKPDxM69Yv+V5cJyDZi+qDImIeLgCFaFFixYVdw6R0q/hv8wzQ+uHw7YEcJyFq19XGRIR8WAFKkIdO3Ys7hwinqH+Y2YZWjsIdrxpfk3W4i2VIRERD1XoWWPnZWRksG/fPjIzM122N23a9LJDiZRqVz5qlqHVD8OuSWYZavke2Ny2LJeIiJSQQheho0eP0q9fP3744Ydcn9cYIfEK9R4yy9DP/eC3D8wydO2HWoVaRMTDFPo/YYcNG8aJEydYtWoVgYGBzJs3j2nTpnHFFVcwe/bs4sgoUjrV6QttPgWbD+yeCj/3BUeW1alERKQQCn1GaOHChXz33XfExsZit9upVasWN9xwA8HBwSQkJHDLLbcUR06R0inmPrCXgxX3wd7p5myyNp+a20REpNQr9Bmh9PR0IiIiAKhUqRJHjx4FoEmTJqxfv9696UQ8Qc27od1Ms/zs+xKW94TszEsfJyIilit0EbrqqqvYuXMnAM2aNeP999/n4MGDTJ48mWrVqrk9oIhHiO4G7b8xL8lx4BtY1h2yz1idSkRELqHQRWjo0KEcPnwYgNGjR/PDDz9Qs2ZN3nrrLV566SW3BxTxGNVvgY6zwScADn0PS7tB1mmrU4mISD4u+1pjGRkZ7Nixg5o1a1KlShV35So1dK0xKbTkhbDkNsjOgMjOZjnyLW91KhERr1LQv9+FPiO0fPlyl8dBQUFcc801ZbIEiRRJ1c5w/TzwrQApC2HRzXDupNWpREQkF4UuQp07d6Z27do8/fTTbNu2rTgyiXi+iPZw/Y9QLhiOLoNFXSAz1epUIiJykUIXoUOHDvH444+zZMkSGjduTPPmzXnttdc4cOBAceRzOn78OL179yY4OJjQ0FD69+/PqVOn8t1/8ODBXHXVVQQGBlKzZk2GDBlCaqr+GEkJCW8NnRdAuVA4lggLb4DMP61OJSIif1PoIlSlShUGDRrEihUrSEpK4u6772batGnExMTQuXPn4sgIQO/evdm6dSvz589nzpw5LF26lIEDB+a5/6FDhzh06BCvv/46W7ZsYerUqcybN4/+/fsXW0aRHCrHQvwi8K8Mx9fAgjg4c8zqVCIi8pfLHiydnZ3NDz/8wKhRo/jll1+K5RIb27dvp2HDhqxZs4bY2FgA5s2bR9euXTlw4ABRUVEFep2ZM2fyj3/8g/T0dHx9C7aWpAZLi1uc2AIL4+DMEQhtAp1/goAIq1OJiJRZxTZY+rwVK1bwz3/+k2rVqnHffffRuHFjvv/++6K+XL4SExMJDQ11liCA+Ph47HY7q1atKvDrnP9lFLQEibhNaGOIWwyB1eDEZvipE5w+bHEoEREpdCMYOXIkX3zxBYcOHeKGG25g4sSJ3HHHHQQFBRVHPgCSk5Odq1mf5+vrS1hYGMnJyQV6jWPHjjFu3Lh8v04DOHv2LGfPnnU+TktLK3xgkdyENIC4JbCwM6Rth586QtxCCKphdTIREa9V6DNCS5cu5cknn+TgwYPMmTOHXr16FbkEjRgxApvNlu9tx44dRXrtv0tLS+OWW26hYcOGjBkzJt99ExISCAkJcd6io6Mv+/1FnIKvgPglUL4WnPzVLEPpv1udSkTEa132GKHLcfToUf74449896lTpw6ffvopjz/+OH/+eWHGTVZWFgEBAcycOZM777wzz+NPnjxJly5dCAoKYs6cOQQEBOT7frmdEYqOjtYYIXGv9N9hQWc4tdssRXELoUIdq1OJiJQZBR0jZOlgmfDwcMLDwy+5X+vWrTlx4gTr1q2jRYsWACxcuBCHw0GrVq3yPC4tLY0uXbrg7+/P7NmzL1mCAPz9/fH39y/4hxApivK1zDNDC+Lg5C7zzFDnheYZIxERKTFFHixdkho0aMBNN93EQw89xOrVq1mxYgWDBg3i3nvvdc4YO3jwIPXr12f16tWAWYJuvPFG0tPT+eijj0hLSyM5OZnk5ORimdkmUmhBNSB+MQQ3gIwDsKAjpG63OpWIiFfxiCIEMH36dOrXr09cXBxdu3alXbt2fPDBB87nz507x86dO8nIyABg/fr1rFq1is2bN1OvXj2qVavmvO3fv9+qjyHiKrCaWYZCm5izyBZ0Mqfai4hIibB0jJAn0DpCUiLO/mGuPP3nBnPxxc4/QaXmVqcSEfFYxT5GKDMzkyNHjuBwOFy216xZs6gvKeK9/CtD3AJY2OWvFag7m9cqqxx76WNFRKTICv3V2K+//kr79u0JDAykVq1a1K5dm9q1axMTE0Pt2rWLI6OId/CrBJ3nQ5XW5jXJFsbBsZ+tTiUiUqYV+ozQAw88gK+vL3PmzKFatWrYbLbiyCXinfxC4Pr/weJbzKvWL7wBOv0AEe2sTiYiUiYVeoxQ+fLlWbduHfXr1y+uTKWKxgiJJbLSYcntkLIQfIKg0/cQ2cnqVCIiHqPYrjXWsGFDjh3T1bNFipVveeg4B6reCNkZsLgrHJ5vdSoRkTKn0EXolVde4amnnmLx4sX88ccfpKWludxExE18A6HjdxB1C2SfhiW3wcG5VqcSESlTCv3VmN1udqeLxwYZhoHNZitzixXqqzGxXHYmrLgXDnwD9nLQbibUuMPqVCIipVqxTZ9ftGjRZQUTkULy8YN2M2DlP2Dfl7CsB7T9HGr2sDqZiIjHK3QR6tixY3HkEJH82MtBm+nmz73TzTNEjv9AzH1WJxMR8WhFWlDxxIkTfPTRR2zfbl4XqVGjRjz44IOEhIS4NZyI/I3dF66bZpah3VMh8X5wnIM6fa1OJiLisQo9WHrt2rXUrVuX8ePHc/z4cY4fP86bb75J3bp1Wb9+fXFkFJHz7D7Q6iOoNxAMB/zcD3770OpUIiIeq9CDpdu3b0+9evWYMmUKvr7mCaWsrCwGDBjA7t27Wbp0abEEtYoGS0upZBiwbgjsmmQ+jn0HrvwnOLLNhRhPHzYv6Bre3ixPIiJepqB/vwtdhAIDA9mwYUOOBRW3bdtGbGys8+rvZYWKkJRahgEbnoAdb5qPa/eDlPmQceDCPkE1oMVEiO5uTUYREYsU24KKwcHB7Nu3L8f2/fv3U7FixcK+nIgUlc0GV78ODUeaj/d87FqCADIOmrPM9n9d8vlERDxAoYtQz5496d+/PzNmzGD//v3s37+fL774ggEDBtCrV6/iyCgiebHZoMnz4JvXf+38dcJ33TDzazMREXFR6Fljr7/+OjabjT59+pCVlQVAuXLleOSRR3j55ZfdHlBELuHYcsjKb1V3AzL2m2OHdL0yEREXhS5Cfn5+TJw4kYSEBJKSkgCoW7cuQUFBbg8nIgVw+rB79xMR8SJFWkcIICgoiCZNmrgzi4gURWA19+4nIuJFClSEunfvztSpUwkODqZ79/xnn3z9tQZlipSo8Pbm7LCMgzjHBLmwmc+Hty/pZCIipV6BilBISIjzIqvBwcE5LrgqIhay+5hT5Jf1AGzkLEMGNBmr9YRERHJR6HWEvI3WERKPsf9rWDfUdQq9zQeMbKjSGuIWgk+AdflEREpQsa0j1LlzZ06cOJHrG3bu3LmwLyci7hLdHW7fC3GLoM1n5s+uv4BfJTiWCIkPmJflEBERp0IPll68eDGZmZk5tp85c4Zly5a5JZSIFJHdJ+cU+fZfw6IbYd8MqFgXmr1oSTQRkdKowEXol19+cd7ftm0bycnJzsfZ2dnMmzeP6tWruzediFy+yE5w7Yfwc1/Y+hJUqAt1H7Q6lYhIqVDgItS8eXNsNhs2my3Xr8ACAwN5++233RpORNykTh849RtsGQerH4bytaBqnNWpREQsV+AitGfPHgzDoE6dOqxevZrw8HDnc35+fkRERODjo1kpIqVWk7FwMgl+/wyW3QU3roSQhlanEhGxVIGLUK1atQBwODTYUsQj2Wxw3UeQsQ+OLofFt8CNP0NgpNXJREQsU+SVpbdt28a+fftyDJy+/fbbLzuUiBQTnwBo/w382Nr8qmzp7ebsMl9dIkdEvFOhi9Du3bu588472bx5MzabjfPLEJ1fZDE7W1e4FinVAqpAp7nw43Xwx2pI7APtvgRboVfTEBHxeIX+X76hQ4dSu3Ztjhw5QlBQEFu3bmXp0qXExsayePHiYogoIm4XfAV0+BbsfrD/K9g40upEIiKWKHQRSkxM5Pnnn6dKlSrY7Xbsdjvt2rUjISGBIUOGFEdGESkOEe2h1b/N+9tfhd8+sDaPiIgFCl2EsrOzqVixIgBVqlTh0KFDgDmYeufOne5NJyLFq3ZvczYZwJp/wuEfrc0jIlLCCl2EGjduzKZNmwBo1aoVr776KitWrOD555+nTp06bg8oIsWs8SiIud+8JtmyHnBii9WJRERKTKGL0LPPPuucQv/888+zZ88e2rdvz9y5c5k4caLbA4pIMbPZoNUUiOgIWSfNafWnD1udSkSkRLjl6vPHjx+nUqVKzpljZYmuPi9e4+xxc1r9yV0QFgvxi8G3vNWpRESKpNiuPv/ggw9y8uRJl21hYWFkZGTw4IO6fpGIx/IPM6fV+1eB42thZW9waDkMESnbCl2Epk2bxunTp3NsP336NP/5z3/cEkpELFKx7l/T6v3hwHew8SmrE4mIFKsCF6G0tDRSU1MxDIOTJ0+SlpbmvP3555/MnTuXiIiI4swqIiUhvC1cN9W8v+NN2PWupXFERIpTgYtQaGgoYWFh2Gw2rrzySipVquS8ValShQcffJBHH3202IIeP36c3r17ExwcTGhoKP379+fUqVMFOtYwDG6++WZsNhvffvttsWUUKTNi7oVmL5r31w2Gg3OtzSMiUkwKfImNRYsWYRgGnTt35quvviIsLMz5nJ+fH7Vq1SIqKqpYQgL07t2bw4cPM3/+fM6dO0e/fv0YOHAgn3322SWPnTBhQpkcyC1SrBqOhJO/wu6psKIn3LAcKjWzOpWIiFsVetbY77//Ts2aNUu0WGzfvp2GDRuyZs0aYmNjAZg3bx5du3blwIED+RawjRs3cuutt7J27VqqVavGN998Q7du3Qr83po1Jl4tOxMW3wQpiyCoBty4CoKK7z94RETcpdhmjS1cuJBZs2bl2D5z5kymTZtW2JcrkMTEREJDQ50lCCA+Ph673c6qVavyPC4jI4P77ruPd955h6pVqxbovc6ePesy/iktLe2y84t4LB8/aP8VBNeHjAOw5FY4V7CvpEVEPEGhi1BCQgJVqlTJsT0iIoKXXnrJLaEulpycnGMgtq+vL2FhYSQnJ+d53GOPPUabNm244447CvxeCQkJhISEOG/R0dFFzi1SJvhVgk7fg384/LkBVt6nafUiUmYUugjt27eP2rVr59heq1Yt9u3bV6jXGjFiBDabLd/bjh07ChsRgNmzZ7Nw4UImTJhQqONGjhxJamqq87Z///4ivb9ImVKhDnScDT4BcPC/sOFxqxOJiLhFgQdLnxcREcEvv/xCTEyMy/ZNmzZRuXLlQr3W448/zgMPPJDvPnXq1KFq1aocOXLEZXtWVhbHjx/P8yuvhQsXkpSURGhoqMv2u+66i/bt27N48eJcj/P398ff37+gH0HEe1S5Dlr/B5bfAzsnQoW6cNVgq1OJiFyWQhehXr16MWTIECpWrEiHDh0AWLJkCUOHDuXee+8t1GuFh4cTHh5+yf1at27NiRMnWLduHS1atADMouNwOGjVqlWux4wYMYIBAwa4bGvSpAnjx4/ntttuK1ROEflLzbuh+cuwcQSsHwYVakP1W61OJSJSZIWeNZaZmcn999/PzJkz8fU1e5TD4aBPnz5MnjwZPz+/Ygl68803k5KSwuTJk53T52NjY53T5w8ePEhcXBz/+c9/uPbaa3N9DZvNplljIpfLMGD1QEj60LwWWfwyCLva6lQiIi4K+ve70GeE/Pz8mDFjBuPGjWPTpk0EBgbSpEkTatWqdVmBL2X69OkMGjSIuLg47HY7d911F2+99Zbz+XPnzrFz504yMjKKNYeI17PZoOW7kL4Xkn8yZ5J1WWVOrxcR8TBFvvp8ZmYme/bsoW7dus4zQ2WRzgiJ5CEzFea3gdRtENoMblgG5SpanUpEBCjGdYQyMjLo378/QUFBNGrUyDlTbPDgwbz88stFTywinsUvBDp+DwGRcGITrLgXHFlWpxIRKZRCF6GRI0eyadMmFi9eTEBAgHN7fHw8M2bMcGs4ESnlKsRAh9ngEwiH5sK6oeYYIhERD1HoIvTtt98yadIk2rVr53KZjUaNGpGUlOTWcCLiAapcC22mAzb49V1zar2IiIcodBE6evRojlWeAdLT03VhUxFvFX0nXP2aeX/9cDjwnbV5REQKqNBFKDY2lu+//975+Hz5+fDDD2ndurX7komIZ6k/HOr9H2DAivvgj7VWJxIRuaRCT/d66aWXuPnmm9m2bRtZWVlMnDiRbdu2sXLlSpYsWVIcGUXEE9hsEPu2Oa3+8DxYcps5rb58TauTiYjkqdBnhNq1a8fGjRvJysqiSZMm/Pjjj0RERJCYmOhc9VlEvJTdF9rNgNAmcCYZFt8C59KsTiUikqciryPkLbSOkEgRpO+D/7Uyy1DVG6HTHLCXszqViHiRYltZGiA7O5tvvvmG7du3A9CwYUPuuOOOMr2woogUQvmaZvmZ3wGSf4S1g6Hle+bXZyIipUihzwht3bqV22+/neTkZK666ioAdu3aRXh4OP/9739p3LhxsQS1is4IiVyGA9/B0jsBw5xV1uAJqxOJiJcotpWlBwwYQKNGjThw4ADr169n/fr17N+/n6ZNmzJw4MDLCi0iZUyNO+CaN837G56EfV9Zm0dE5CKFPiMUGBjI2rVradSokcv2LVu20LJlS06fPu3WgFbTGSGRy2QY5ldjv74DPgEQtxiqtLI6lYiUccV2RujKK68kJSUlx/YjR45Qr169wr6ciJR1Nhu0mABRXSH7DCy9HU7ttTqViAhQhCKUkJDAkCFDmDVrFgcOHODAgQPMmjWLYcOG8corr5CWlua8iYgA5rT6tl+YV6k/cwSW3AKZJ6xOJSJS+K/G7PYL3en8qtLnX+Lvj202G9nZ2e7KaRl9NSbiRhkHzGn1pw9BZBxc/4Om1YtIsSi26fOLFi26rGAi4sWCakDHOfBTe0hZAGsegWunaFq9iFim0EWoY8eOxZFDRLxF2NXm12RL74Ckj6DiFdDwX1anEhEvVegxQmPGjMHhcOTYnpqaSq9evdwSSkTKuOq3wjUTzfsbR8C+mdbmERGvVegi9NFHH9GuXTt2797t3LZ48WKaNGlCUlKSW8OJSBl21SC4aqh5f+X9cDTR2jwi4pUKXYR++eUXatSoQfPmzZkyZQpPPvkkN954I/fffz8rV64sjowiUlZd/QZUvw0cZ82vyk7tvvQxIiJuVOSLrj799NO8/PLL+Pr68sMPPxAXF+fubKWCZo2JFLNzp+CnjvDnegiuDzeuBL9KVqcSEQ9XbAsqArz99ttMnDiRXr16UadOHYYMGcKmTZuKHFZEvFi5CtDxv+aMsrQdsOwuOHcaUhbD3s/Nnw7PX4pDREqnQs8au+mmm1i7di3Tpk2jR48enD59muHDh3PdddcxduxYnnrqqeLIKSJlWVAUdPwe5reFlEXwdRXIzvjb8zWgxUSI7m5dRhEpkwp9Rig7O5tffvmFHj16AOa1x9577z1mzZrF+PHj3R5QRLxEpaYXBk//vQQBZByEZT1g/9cln0tEyrQijxHKzbFjx6hSpYq7Xq5U0BghkRLiyIbZMebq07mymWeGbt8Ddp+STCYiHqhYxwgtW7aMf/zjH7Ru3ZqDBw8C8Mknn7Bjx46ipRURObosnxIEYEDGfnM/ERE3KXQR+uqrr+jSpQuBgYFs2LCBs2fPAuaCii+99JLbA4qIlzh92L37iYgUQKGL0AsvvMDkyZOZMmUK5cpduFhi27ZtWb9+vVvDiYgXCazm3v1ERAqg0EVo586ddOjQIcf2kJAQTpw44Y5MIuKNwtubY4DI5wKsgTXM/URE3KTQRahq1ar89ttvObYvX76cOnXquCWUiHghu485RR7IswwFVi2xOCLiHQpdhB566CGGDh3KqlWrsNlsHDp0iOnTp/PEE0/wyCOPFEdGEfEW0d2h/SwIqu663T8CbL5wfC2sHwbum+wqIl6u0AsqjhgxAofDQVxcHBkZGXTo0AF/f3+eeOIJBg8eXBwZRcSbRHeH6neYs8NOHzbHBIW3hwNfw/J7YNckKF8bGgy3OqmIlAFFXkcoMzOT3377jVOnTtGwYUMqVKjg7mylgtYREilFtr8OG54EbNBuJtS8y+pEIlJKFfTvd6HPCJ3n5+dHw4YNi3q4iEjh1X8cTu2BX9+FxH9AYBSEt7Y6lYh4sCItqCgiYgmbzRxQXf02yD4DS2+DtF+tTiUiHkxFSEQ8i90X2n4OYbFw9g9Y3BXOHLM6lYh4KBUhEfE8vuWh43+hfC049RssvR2yTludSkQ8kMcUoePHj9O7d2+Cg4MJDQ2lf//+nDp16pLHJSYm0rlzZ8qXL09wcDAdOnTg9Gn9D6aIxwusCp1+gHKhcCwREu8Hw2F1KhHxMB5ThHr37s3WrVuZP38+c+bMYenSpQwcODDfYxITE7npppu48cYbWb16NWvWrGHQoEHY7R7zsUUkPyENoMO3YPeD/V/9NaNMRKTgijx9viRt376dhg0bsmbNGmJjYwGYN28eXbt25cCBA0RFReV63HXXXccNN9zAuHHjivzemj4v4gH2fgYre5v3W7wNVw2yNo+IWK6gf7894tRIYmIioaGhzhIEEB8fj91uZ9WqVbkec+TIEVatWkVERARt2rQhMjKSjh07snz58nzf6+zZs6SlpbncRKSUi7kPmr1k3l8/FA58Z20eEfEYHlGEkpOTiYiIcNnm6+tLWFgYycnJuR6ze/duAMaMGcNDDz3EvHnzuOaaa4iLi+PXX/OebpuQkEBISIjzFh0d7b4PIiLFp+EIqPuQOU5oRS84ttrqRCLiASwtQiNGjMBms+V727FjR5Fe2+EwB00+/PDD9OvXj6uvvprx48dz1VVX8e9//zvP40aOHElqaqrztn///iK9v4iUMJsNWr4L1W6C7NPmGkOn9lidSkRKuSKvLO0Ojz/+OA888EC++9SpU4eqVaty5MgRl+1ZWVkcP36cqlVzvxp1tWrVAHKsft2gQQP27duX5/v5+/vj7+9fgPQiUurYfaHdl/BTB/hzIyy+GW5YCf5hVicTkVLK0iIUHh5OeHj4Jfdr3bo1J06cYN26dbRo0QKAhQsX4nA4aNWqVa7HxMTEEBUVxc6dO12279q1i5tvvvnyw4tI6VSuInT8Hn68DtJ2wtJu0PlH8AmwOpmIlEIeMUaoQYMG3HTTTTz00EOsXr2aFStWMGjQIO69917njLGDBw9Sv359Vq82xwXYbDaefPJJ3nrrLWbNmsVvv/3GqFGj2LFjB/3797fy44hIcQuKgk5zoVyweRX7n/tpjSERyZWlZ4QKY/r06QwaNIi4uDjsdjt33XUXb731lvP5c+fOsXPnTjIyMpzbhg0bxpkzZ3jsscc4fvw4zZo1Y/78+dStW9eKjyAiJSm0MbT/GhbdBL9/AeVjoHmC1alEpJTxiHWErKR1hEQ83O5p8PMD5v2Wk+GKhy2NIyIlo0ytIyQiUmR1+kKTseb9tf+Eg3OtzSMipYqKkIiUfY1HQZ0H/lpj6B44vt7qRCJSSqgIiUjZZ7PBtR9A1XjISofFt0D671anEpFSQEVIRLyDvRy0mwWhTeBMMizuCpknrE4lIhZTERIR7+EXYk6rD4yC1G2wrDtkZ1qdSkQspCIkIt4lqAZ0+h58K0DKIlg1ADR5VsRrqQiJiPep1Nz8mszmA3s/gc2jrU4kIhZRERIR7xTVBa5937y/ZRwk5X0xZhEpu1SERMR71e0PjZ4x768eCId/tDaPiJQ4FSER8W5Nx0HMP8DIhmU94M9NVicSkRKkIiQi3s1mg1YfQUQnyDpprjGUccDqVCJSQlSERER8/KDD1xDcAE4fNMvQuTSrU4lICVAREhEB8KsE1/8AAVXhxC/m12SOc1anEpFipiIkInJe+VrQaQ74BEHyfFj9f1pjSKSMUxESEfm7sBbQbgbY7LD737DlBasTiUgxUhESEblY9Vsh9h3z/ubnYM8n1uYRkWKjIiQikpsr/g8aPGXeX9Ufkhdam0dEioWKkIhIXponQM2e5qDpZd3hxFarE4mIm6kIiYjkxWaH1lMhvB2cS4XFXeH0YatTiYgbqQiJiOTHJwA6fAsVr4SMfX+tMXTK6lQi4iYqQiIil+Jf2VxjyD8c/twAK3qCI8vqVCLiBipCIiIFUaEOdJwDPoFwaC6sHaQ1hkTKABUhEZGCqnIttP0csMFv78P2V61OJCKXSUVIRKQwatwBLSaa9zeOgL2fW5tHRC6LipCISGFdNRiuesy8//MDcGSppXFEpOhUhEREiuKa1yG6OzgyYWk3SN1hdSIRKQIVIRGRorDZofWnUPk6yPwTFt8Mp1OsTiUihaQiJCJSVL6B0HE2VKgL6XthyW2QlW51KhEpBBUhEZHLERAOnX4w1xo6vgZW3AeObKtTiUgBqQiJiFyu4Cugw2yw+8PB2bB+mNYYEvEQKkIiIu4Q3gbafArYYNck2DHePDOUsticYp+yWGeKREohm2HoP1vyk5aWRkhICKmpqQQHB1sdR0RKu+1vwIYnzPt+lSHzjwvPBdUw1yCK7m5NNhEvUtC/3zojJCLiTvWHQ7Wbzft/L0EAGQdhWQ/Y/3XJ5xKRXKkIiYi4k+GAE5vzetL8sW6YviYTKSVUhERE3OnoMjh9IJ8dDMjYb+4nIpZTERIRcafTh927n4gUKxUhERF3Cqzm3v1EpFipCImIuFN4e3N2GLZ8drJB+r6SSiQi+fCYInT8+HF69+5NcHAwoaGh9O/fn1OnTuV7THJyMvfffz9Vq1alfPnyXHPNNXz11VcllFhEvJLdx5wiD+QsQ+cfG/BzX1jRGzJTSzCciFzMY4pQ79692bp1K/Pnz2fOnDksXbqUgQMH5ntMnz592LlzJ7Nnz2bz5s10796de+65hw0bNpRQahHxStHdof0sCKruuj2oBrT9Epo8DzYf+P0z+KEZHF1hTU4R8YwFFbdv307Dhg1Zs2YNsbGxAMybN4+uXbty4MABoqKicj2uQoUKvPfee9x///3ObZUrV+aVV15hwIABBXpvLagoIkXmyP5rFtlhc0xQeHvzjBHAsZ/N65Kl7zGvZN/oWWg8Cuy+1mYWKSPK1IKKiYmJhIaGOksQQHx8PHa7nVWrVuV5XJs2bZgxYwbHjx/H4XDwxRdfcObMGTp16pTnMWfPniUtLc3lJiJSJHYfiOwEMb3Mn+dLEECV66DrRoi531x7aMvz8FMHOLXborAi3skjilBycjIREREu23x9fQkLCyM5OTnP47788kvOnTtH5cqV8ff35+GHH+abb76hXr16eR6TkJBASEiI8xYdHe22zyEi4qJcMLT5D7T5DMqFwLFEmNsc9nxqdTIRr2FpERoxYgQ2my3f244dO4r8+qNGjeLEiRP89NNPrF27luHDh3PPPfeweXNeq77CyJEjSU1Ndd72799f5PcXESmQmF7QdROEt4Osk5B4vwZSi5QQS8cIHT16lD/++CPfferUqcOnn37K448/zp9//uncnpWVRUBAADNnzuTOO+/McVxSUhL16tVjy5YtNGrUyLk9Pj6eevXqMXny5AJl1BghESkxjizYmgBbxoKRDeVjzCvah7e1OpmIxyno329LR+WFh4cTHh5+yf1at27NiRMnWLduHS1atABg4cKFOBwOWrVqlesxGRkZANjtrie9fHx8cDgcl5lcRKQY2H2hySioGg8re5sDqX/qAI1GQeNnNZBapBh4xBihBg0acNNNN/HQQw+xevVqVqxYwaBBg7j33nudM8YOHjxI/fr1Wb16NQD169enXr16PPzww6xevZqkpCTeeOMN5s+fT7du3Sz8NCIilxDe+qKB1GP/Gki9x+pkImWORxQhgOnTp1O/fn3i4uLo2rUr7dq144MPPnA+f+7cOXbu3Ok8E1SuXDnmzp1LeHg4t912G02bNuU///kP06ZNo2vXrlZ9DBGRgnEZSB3810DqZhpILeJmHrGOkJU0RkhELHdqLyT+48LCi7Xug5bvgl+IpbFESrMytY6QiIhXqxADcYsvWpG6uVakFnEDFSEREU9wfiB1/DIoXxvS95rjhn4ZY842E5EiURESEfEkuQ6k7qiB1CJFpCIkIuJpcgykXml+VbZnutXJRDyOipCIiKeK6QU3bzIXXDyXZg6o1orUIoWiIiQi4smcA6nHXjSQeqW1uUQ8hIqQiIins/tCk+cuGkjdXgOpRQpARUhEpKzQQGqRQlMREhEpSzSQWqRQVIRERMqi3AZSr/yHBlKLXERFSESkrLp4IPXe6RpILXIRFSERkbJMA6lF8qUiJCLiDZwDqf9x0UDqvVYnE7GUipCIiLcoFwxtPoE20/82kLqZBlKLV1MREhHxNjH3aSC1yF9UhEREvJFzIPUYsNk1kFq8loqQiIi3svtCk9F/DaSO+WsgdQfYPFYDqcVrqAiJiHi78DZw88a/BlJnw+YxrgOpHdmQshj2fm7+dGRbFlXE3XytDiAiIqWAX4g5kDrqZljzyIWB1HUehP2zIOPAhX2DakCLiRDd3bq8Im6iM0IiInJBzH3m2aEqbcyB1DsnuJYggIyDsKwH7P/aioQibqUiJCIirirUhs4LzSn2uTLMH+uG6Wsy8XgqQiIiktMfieYZoTwZkLEfji4rsUgixUFFSEREcjp9uGD7/fwAbBxpDqLOzizORCLFQoOlRUQkp8BqBdsv/XfY9rJ5860AkZ0h6iao1gUq1CnejCJuoCIkIiI5hbc3Z4dlHMQ5JsiFzSxLzV6G5B/N25kjcHC2eQOoeIVZiKrdBJGdwLd8CX4AkYKxGYaR2/+Fy1/S0tIICQkhNTWV4OC8Bg6KiJRB+782Z4cBrmXIZv5oP+vCFHrDAX9uhMP/g8PzzBWqjb8tymj3M8vV+bNFIY3BZiuBDyHeqqB/v1WELkFFSES82v6vYd3Qi9YRioYWE/JfR+hcGiQvvFCM0ve6Ph8YdeFsUdV48A8rjvTixVSE3ERFSES8niPbnB12+rD5dVh4e7D7FPx4w4CTu8xSdGgeHFkM2acvPG+zQ9i1ZjGKugnCWhbu9UVyoSLkJipCIiJuln0Gjiy7cLYodavr836VoOoNf50x6gJB1a3JKR5NRchNVIRERIpZxoG/StH/4PB8OHfC9fmQxhfGFoW3Bx9/S2KKZ1ERchMVIRGREuTIgj/WmGeKDv8P/liNy0BtnyBzBlq1v4pRxSs06FpypSLkJipCIiIWOvsHJP90oRhdvNBj+doXxhZFdoZyFfN+rcsd6yQeRUXITVSERERKCcOAE5v/NkV/GTjOXXje5gvhbS+cLarUzByIDXnMfqsBLSbmP/tNPJaKkJuoCImIlFLnTpkz0M7PRjv1m+vzAZFQ9Ubwrww7J5JzYchc1kOSMkNFyE1UhEREPMTJpAuDrlMWQFZ6AQ6ymWeGbt+jr8nKGBUhN1EREhHxQNmZcGwF/DYFfv/80vsHREH5mhAQDv7hF3663K9i3rf6UiEa61QgBf37rWuNiYhI2ePjB5HXw+nkghWhM4fMW4FeOzDvspTbtnLB7pvZVpbGOpWSQucxRejFF1/k+++/Z+PGjfj5+XHixIlLHmMYBqNHj2bKlCmcOHGCtm3b8t5773HFFVcUf2AREbFeYLWC7XfNW1C+Bpw9CmeOwtljf7t/9MJ9x1lzVeyMfeatIOzlLpxRKkiB8g+7MMj775zXfrvoi5yMg+Z2TxrrVIoKnccUoczMTO6++25at27NRx99VKBjXn31Vd566y2mTZtG7dq1GTVqFF26dGHbtm0EBAQUc2IREbFceHvzD2zGQXIOlgbnGKEr/3npsxGGAVmnXAvSxUXp4m1Z6ebMttOHzFtB2OzgV9n1Kzm/yn+d2crtMxjm51g7GKq0AZ8A8yK39nLmTLrSts5SKSt0HjdGaOrUqQwbNuySZ4QMwyAqKorHH3+cJ554AoDU1FQiIyOZOnUq9957b4HeT2OEREQ8nPMPL7j+8S2BWWNZp/M+u5Rbgbp4VW13sJczi5GtnPmVoa3chW15/XTZN5/9cvuZ3zE2H/Pf4uyRPMK6b/C6148R2rNnD8nJycTHxzu3hYSE0KpVKxITE/MsQmfPnuXs2bPOx2lpacWeVUREilF0d7Ps5PpVzITiPfvgGwi+0VA+umD7O86Zxenis0spi+HA10XL4Dh3Yb2lc/nvaj0DMvabY4ciO5XIO5bZIpScnAxAZGSky/bIyEjnc7lJSEhg7NixxZpNRERKWHR3qH5HqRicmy97OTPbxWObQpsUrAh1XgDh7cCRCcY5c/accc587Pj7z9y2/e1nrsfk8Rr5vs9FP8/+kc/ZoL+5eAXxYmRpERoxYgSvvPJKvvts376d+vXrl1AiGDlyJMOHD3c+TktLIzq6gE1eRERKL7tPiZ1lcLuCjnWK6Gh+Th+/kk5YMCmLYcH1l96voIPc3cDSIvT444/zwAMP5LtPnTp1ivTaVatWBSAlJYVq1S78QlNSUmjevHmex/n7++Pvrysbi4hIKWL3MWdULeuBObYpl7FOLSaUvjNcFytooQtvX2KRLC1C4eHhhIeHF8tr165dm6pVq7JgwQJn8UlLS2PVqlU88sgjxfKeIiIixcbKsU7uUgoLnceMEdq3bx/Hjx9n3759ZGdns3HjRgDq1atHhQoVAKhfvz4JCQnceeed2Gw2hg0bxgsvvMAVV1zhnD4fFRVFt27drPsgIiIiReUpY53yU8oKnccUoeeee45p06Y5H1999dUALFq0iE6dOgGwc+dOUlNTnfs89dRTpKenM3DgQE6cOEG7du2YN2+e1hASERHP5cljnc4rRYXO49YRKmlaR0hERMTzFPTvdy5reIuIiIh4BxUhERER8VoqQiIiIuK1VIRERETEa6kIiYiIiNdSERIRERGvpSIkIiIiXktFSERERLyWipCIiIh4LY+5xIZVzi+8nZaWZnESERERKajzf7cvdQENFaFLOHnyJADR0dEWJxEREZHCOnnyJCEhIXk+r2uNXYLD4eDQoUNUrFgRm83mttdNS0sjOjqa/fv36xpmpYT+TUoX/XuULvr3KF3073FphmFw8uRJoqKisNvzHgmkM0KXYLfbqVGjRrG9fnBwsP6PuJTRv0npon+P0kX/HqWL/j3yl9+ZoPM0WFpERES8loqQiIiIeC0VIYv4+/szevRo/P39rY4if9G/Semif4/SRf8epYv+PdxHg6VFRETEa+mMkIiIiHgtFSERERHxWipCIiIi4rVUhERERMRrqQhZ5J133iEmJoaAgABatWrF6tWrrY7klRISEmjZsiUVK1YkIiKCbt26sXPnTqtjyV9efvllbDYbw4YNszqKVzt48CD/+Mc/qFy5MoGBgTRp0oS1a9daHcsrZWdnM2rUKGrXrk1gYCB169Zl3Lhxl7yeluRNRcgCM2bMYPjw4YwePZr169fTrFkzunTpwpEjR6yO5nWWLFnCo48+ys8//8z8+fM5d+4cN954I+np6VZH83pr1qzh/fffp2nTplZH8Wp//vknbdu2pVy5cvzwww9s27aNN954g0qVKlkdzSu98sorvPfee0yaNInt27fzyiuv8Oqrr/L2229bHc1jafq8BVq1akXLli2ZNGkSYF7PLDo6msGDBzNixAiL03m3o0ePEhERwZIlS+jQoYPVcbzWqVOnuOaaa3j33Xd54YUXaN68ORMmTLA6llcaMWIEK1asYNmyZVZHEeDWW28lMjKSjz76yLntrrvuIjAwkE8//dTCZJ5LZ4RKWGZmJuvWrSM+Pt65zW63Ex8fT2JiooXJBCA1NRWAsLAwi5N4t0cffZRbbrnF5f9PxBqzZ88mNjaWu+++m4iICK6++mqmTJlidSyv1aZNGxYsWMCuXbsA2LRpE8uXL+fmm2+2OJnn0kVXS9ixY8fIzs4mMjLSZXtkZCQ7duywKJWAeWZu2LBhtG3blsaNG1sdx2t98cUXrF+/njVr1lgdRYDdu3fz3nvvMXz4cJ5++mnWrFnDkCFD8PPzo2/fvlbH8zojRowgLS2N+vXr4+PjQ3Z2Ni+++CK9e/e2OprHUhES+cujjz7Kli1bWL58udVRvNb+/fsZOnQo8+fPJyAgwOo4gvkfCLGxsbz00ksAXH311WzZsoXJkyerCFngyy+/ZPr06Xz22Wc0atSIjRs3MmzYMKKiovTvUUQqQiWsSpUq+Pj4kJKS4rI9JSWFqlWrWpRKBg0axJw5c1i6dCk1atSwOo7XWrduHUeOHOGaa65xbsvOzmbp0qVMmjSJs2fP4uPjY2FC71OtWjUaNmzosq1BgwZ89dVXFiXybk8++SQjRozg3nvvBaBJkyb8/vvvJCQkqAgVkcYIlTA/Pz9atGjBggULnNscDgcLFiygdevWFibzToZhMGjQIL755hsWLlxI7dq1rY7k1eLi4ti8eTMbN2503mJjY+nduzcbN25UCbJA27ZtcywpsWvXLmrVqmVRIu+WkZGB3e76p9vHxweHw2FRIs+nM0IWGD58OH379iU2NpZrr72WCRMmkJ6eTr9+/ayO5nUeffRRPvvsM7777jsqVqxIcnIyACEhIQQGBlqczvtUrFgxx/is8uXLU7lyZY3bsshjjz1GmzZteOmll7jnnntYvXo1H3zwAR988IHV0bzSbbfdxosvvkjNmjVp1KgRGzZs4M033+TBBx+0OprH0vR5i0yaNInXXnuN5ORkmjdvzltvvUWrVq2sjuV1bDZbrts//vhjHnjggZINI7nq1KmTps9bbM6cOYwcOZJff/2V2rVrM3z4cB566CGrY3mlkydPMmrUKL755huOHDlCVFQUvXr14rnnnsPPz8/qeB5JRUhERES8lsYIiYiIiNdSERIRERGvpSIkIiIiXktFSERERLyWipCIiIh4LRUhERER8VoqQiIiIuK1VIREJFedOnVi2LBhVsfIwWaz8e2331odo9iMGTOG5s2bWx1DxGuoCIlIrr7++mvGjRvnfBwTE1OiqzvnVQgOHz7MzTffXGI5RKRs07XGRCRXYWFhxfK6mZmZl3UpgKpVq7oxjfc4d+4c5cqVszqGSKmjM0Iikqu/fzXWqVMnfv/9dx577DFsNpvLNdqWL19O+/btCQwMJDo6miFDhpCenu58PiYmhnHjxtGnTx+Cg4MZOHAgAP/617+48sorCQoKok6dOowaNYpz584BMHXqVMaOHcumTZuc7zd16lQg51djmzdvpnPnzgQGBlK5cmUGDhzIqVOnnM8/8MADdOvWjddff51q1apRuXJlHn30Ued75eb82ahPPvmEmJgYQkJCuPfeezl58qTL57r4DFnz5s0ZM2aM87HNZuP999/n1ltvJSgoiAYNGpCYmMhvv/1Gp06dKF++PG3atCEpKSlHhvfff5/o6GiCgoK45557SE1NdXn+ww8/pEGDBgQEBFC/fn3effdd53N79+7FZrMxY8YMOnbsSEBAANOnT8/z84p4MxUhEbmkr7/+mho1avD8889z+PBhDh8+DEBSUhI33XQTd911F7/88gszZsxg+fLlDBo0yOX4119/nWbNmrFhwwZGjRoFmFeanzp1Ktu2bWPixIlMmTKF8ePHA9CzZ08ef/xxGjVq5Hy/nj175siVnp5Oly5dqFSpEmvWrGHmzJn89NNPOd5/0aJFJCUlsWjRIqZNm8bUqVOdxSovSUlJfPvtt8yZM4c5c+awZMkSXn755UL/7s6XwI0bN1K/fn3uu+8+Hn74YUaOHMnatWsxDCNH3t9++40vv/yS//73v8ybN48NGzbwz3/+0/n89OnTee6553jxxRfZvn07L730EqNGjWLatGkurzNixAiGDh3K9u3b6dKlS6Gzi3gFQ0QkFx07djSGDh3qfFyrVi1j/PjxLvv079/fGDhwoMu2ZcuWGXa73Th9+rTzuG7dul3y/V577TWjRYsWzsejR482mjVrlmM/wPjmm28MwzCMDz74wKhUqZJx6tQp5/Pff/+9YbfbjeTkZMMwDKNv375GrVq1jKysLOc+d999t9GzZ888s4wePdoICgoy0tLSnNuefPJJo1WrVs7Huf0+mjVrZowePdol67PPPut8nJiYaADGRx995Nz2+eefGwEBAS7v7ePjYxw4cMC57YcffjDsdrtx+PBhwzAMo27dusZnn33m8t7jxo0zWrdubRiGYezZs8cAjAkTJuT5GUXEpDFCIlJkmzZt4pdffnH52sUwDBwOB3v27KFBgwYAxMbG5jh2xowZvPXWWyQlJXHq1CmysrIIDg4u1Ptv376dZs2aUb58eee2tm3b4nA42LlzJ5GRkQA0atQIHx8f5z7VqlVj8+bN+b52TEwMFStWdDnmyJEjhcoH0LRpU+f983maNGnisu3MmTOkpaU5P3/NmjWpXr26c5/WrVs7P1PFihVJSkqif//+PPTQQ859srKyCAkJcXnv3H7vIuJKRUhEiuzUqVM8/PDDDBkyJMdzNWvWdN7/e1EBSExMpHfv3owdO5YuXboQEhLCF198wRtvvFEsOS8eJGyz2XA4HJd1jN1uxzAMl31yG3f099c5P7Yqt22XynPe+fFPU6ZMoVWrVi7P/b3sQc7fu4jkpCIkIgXi5+dHdna2y7ZrrrmGbdu2Ua9evUK91sqVK6lVqxbPPPOMc9vvv/9+yfe7WIMGDZg6dSrp6enOP/orVqzAbrdz1VVXFSpTYYWHhzvHSgGkpaWxZ88et7z2vn37OHToEFFRUQD8/PPPzs8UGRlJVFQUu3fvpnfv3m55PxFvpsHSIlIgMTExLF26lIMHD3Ls2DHAnPm1cuVKBg0axMaNG/n111/57rvvcgz+vdgVV1zBvn37+OKLL0hKSuKtt97im2++yfF+e/bsYePGjRw7doyzZ8/meJ3evXsTEBBA37592bJlC4sWLWLw4MHcf//9zq+hikvnzp355JNPWLZsGZs3b6Zv3745zsgU1fnPtGnTJpYtW8aQIUO45557nEsHjB07loSEBN566y127drF5s2b+fjjj3nzzTfd8v4i3kRFSEQK5Pnnn2fv3r3UrVuX8PBwwBz/smTJEnbt2kX79u25+uqree6555xnMvJy++2389hjjzFo0CCaN2/OypUrnbPJzrvrrru46aabuP766wkPD+fzzz/P8TpBQUH873//4/jx47Rs2ZIePXoQFxfHpEmT3PfB8zBy5Eg6duzIrbfeyi233EK3bt2oW7euW167Xr16dO/ena5du3LjjTfStGlTl+nxAwYM4MMPP+Tjjz+mSZMmdOzYkalTp1K7dm23vL+IN7EZF3/JLSIiIuIldEZIREREvJaKkIiIiHgtFSERERHxWipCIiIi4rVUhERERMRrqQiJiIiI11IREhEREa+lIiQiIiJeS0VIREREvJaKkIiIiHgtFSERERHxWipCIiIi4rX+H0HDQ1UntDG8AAAAAElFTkSuQmCC",
      "text/plain": [
       "<Figure size 640x480 with 1 Axes>"
      ]
     },
     "metadata": {},
     "output_type": "display_data"
    }
   ],
   "source": [
    "import matplotlib.pyplot as plt\n",
    "import pandas as pd\n",
    "\n",
    "df = pd.DataFrame(job.metrics())\n",
    "df.sort_values(by=[\"iteration_number\"], inplace=True)\n",
    "\n",
    "plt.plot(df[\"iteration_number\"], df[\"expval\"], \"-o\", color=\"orange\")\n",
    "plt.xlabel(\"iteration number\")\n",
    "plt.ylabel(\"expectation value\")\n",
    "plt.title(\"Simulator results\")\n",
    "\n",
    "plt.show()"
   ]
  },
  {
   "cell_type": "markdown",
   "metadata": {},
   "source": [
    "## Running on a QPU with priority\n",
    "\n",
    "The next step is to see how well the qubit rotation works on a real QPU. We\n",
    "create a hybrid job with a priority QPU. We also increase the number of\n",
    "steps to 10.\n",
    "\n",
    "Using hybrid jobs for iterative algorithms is very beneficial because you retain priority access to the\n",
    "target QPU. So once your quantum tasks are created in the hybrid job, they run ahead of other tasks\n",
    "waiting in the *quantum task queue*. This means your\n",
    "algorithm will not be interrupted by other quantum tasks, so it will run more efficiently and\n",
    "predictably. Quantum tasks submitted as part of a hybrid job have priority, and are aggregated in the *priority task queue*.\n",
    "\n",
    "Hybrid jobs have their own *hybrid jobs queue* so that only a single\n",
    "hybrid job can run on a QPU at a time. Each QPU has its own hybrid jobs queue. Note that this is a different queue from the quantum tasks. For a single quantum circuit, or a batch of circuit, it’s\n",
    "recommended to create quantum tasks instead of hybrid jobs. For more information on quantum tasks and hybrid jobs queue see the [Amazon Braket documentation](https://docs.aws.amazon.com/braket/latest/developerguide/braket-task-when.html).\n",
    "\n",
    "To get QPU priority, you must ensure that the device ARN used within the function matches that\n",
    "specified in the decorator. For convenience, you can use the helper function ``get_device_arn()`` to\n",
    "automatically capture the device ARN declared in ``@hybrid_job``.\n",
    "\n",
    "<div class=\"alert alert-block alert-info\">\n",
    "    <b>Note:</b> Only hybrid jobs running on AWS receive priority. Hybrid jobs running <a href=\"https://docs.aws.amazon.com/braket/latest/developerguide/braket-jobs-local-mode.html\">locally</a>, or with a mismatched device ARN do not get priority task queueing. \n",
    "</div>\n",
    "\n",
    "In the previous example, we declared the local simulator outside the decorated function scope.\n",
    "However, for AWS devices such as QPUs or on-demand simulators, the device must be declared within the function scope. \n",
    "\n",
    "<div class=\"alert alert-block alert-info\">\n",
    "    <b>Note:</b> AWS devices must be declared within the body of the decorated function.\n",
    "</div>"
   ]
  },
  {
   "cell_type": "code",
   "execution_count": null,
   "metadata": {},
   "outputs": [],
   "source": [
    "from braket.devices import Devices\n",
    "\n",
    "device_arn = Devices.Amazon.SV1\n",
    "# device_arn = Devices.Rigetti.Ankaa3  # <-- uncomment this line to actually use Ankaa-3, it will cost about 120 USD\n",
    "\n",
    "\n",
    "@hybrid_job(device=device_arn)  # set priority QPU\n",
    "def qpu_qubit_rotation_hybrid_job(num_steps=10, stepsize=0.5):\n",
    "    # AWS devices must be declared within the decorated function.\n",
    "    device = qml.device(\n",
    "        \"braket.aws.qubit\",\n",
    "        device_arn=device_arn.value,  # Make sure the device ARN matches the hybrid job device ARN\n",
    "        wires=2,\n",
    "        shots=1_000,\n",
    "    )\n",
    "\n",
    "    @qml.qnode(device)\n",
    "    def circuit(params):\n",
    "        qml.RX(params[0], wires=0)\n",
    "        qml.RY(params[1], wires=0)\n",
    "        return qml.expval(qml.PauliZ(0))\n",
    "\n",
    "    opt = qml.GradientDescentOptimizer(stepsize=stepsize)\n",
    "    params = np.array([0.5, 0.75])\n",
    "\n",
    "    for i in range(num_steps):\n",
    "        # update the circuit parameters\n",
    "        params = opt.step(circuit, params)\n",
    "        expval = circuit(params)\n",
    "\n",
    "        log_metric(metric_name=\"expval\", iteration_number=i, value=expval)\n",
    "\n",
    "    return params"
   ]
  },
  {
   "cell_type": "markdown",
   "metadata": {},
   "source": [
    "To get a sense of how long we will wait before the hybrid job runs, we can check the hybrid job\n",
    "queue depth with `AwsDevice(device_arn).queue_depth().jobs`. We can also check if the device is\n",
    "currently available with `AwsDevice(device_arn).is_available()`.\n",
    "\n",
    "You can check the queue depth on the devices page of the [Amazon Braket Console](https://console.aws.amazon.com/braket/home). Below, we show the devices page for IQM Garnet.\n",
    "\n",
    "![IQM Garnet showing the queue depths.](console_figures/queue_viz_ankaa3.png)\n"
   ]
  },
  {
   "cell_type": "markdown",
   "metadata": {},
   "source": [
    "\n",
    "When there are no other hybrid jobs in the queue ahead of you, and the device is available, the hybrid job will start running.\n",
    "\n",
    "<div class=\"alert alert-block alert-info\">\n",
    "    <b>Note:</b> Running the following cell will only run once the QPU is available. This may take a long time and will result in usage fees charged to your AWS account. Only run the cell if you are comfortable with the potential wait-time and costs. We recommend monitoring the Billing & Cost Management Dashboard on the AWS console.\n",
    "</div>"
   ]
  },
  {
   "cell_type": "code",
   "execution_count": 13,
   "metadata": {},
   "outputs": [
    {
     "name": "stdout",
     "output_type": "stream",
     "text": [
      "AwsQuantumJob('arn':'arn:aws:braket:us-west-1:606892779558:job/762286ee-aaf8-40ab-adf4-ef094be48b31')\n"
     ]
    }
   ],
   "source": [
    "qpu_job = qpu_qubit_rotation_hybrid_job(num_steps=10, stepsize=0.5)\n",
    "print(qpu_job)"
   ]
  },
  {
   "cell_type": "markdown",
   "metadata": {},
   "source": [
    "Next, we wait for the algorithm to complete and download the result. "
   ]
  },
  {
   "cell_type": "code",
   "execution_count": 15,
   "metadata": {},
   "outputs": [
    {
     "data": {
      "text/plain": [
       "{'result': tensor([0.078 , 3.0705], requires_grad=True)}"
      ]
     },
     "execution_count": 15,
     "metadata": {},
     "output_type": "execute_result"
    }
   ],
   "source": [
    "qpu_job.result()"
   ]
  },
  {
   "cell_type": "markdown",
   "metadata": {},
   "source": [
    "Next, we plot the expectation value per iteration number below. We see that on a real QPU, the data is not as smooth as the simulator, but the minimum still is detected correctly!"
   ]
  },
  {
   "cell_type": "code",
   "execution_count": 16,
   "metadata": {},
   "outputs": [
    {
     "name": "stdout",
     "output_type": "stream",
     "text": [
      "{'timestamp': [1739913746.459814, 1739913731.6831815, 1739913721.443697, 1739913709.235564, 1739913696.7142353, 1739913683.6655934, 1739913669.0350077, 1739913656.018912, 1739913639.4800808, 1739913626.318294], 'expval': [-0.764, -0.832, -0.714, -0.664, -0.522, -0.324, -0.1, -0.018, 0.178, 0.388], 'iteration_number': [9.0, 8.0, 7.0, 6.0, 5.0, 4.0, 3.0, 2.0, 1.0, 0.0]}\n"
     ]
    }
   ],
   "source": [
    "# May need to wait a bit before metrics show up\n",
    "# If metrics aren't there, try again after 5 seconds\n",
    "import time\n",
    "\n",
    "time.sleep(10)\n",
    "print(qpu_job.metrics())"
   ]
  },
  {
   "cell_type": "code",
   "execution_count": 17,
   "metadata": {},
   "outputs": [
    {
     "data": {
      "image/png": "iVBORw0KGgoAAAANSUhEUgAAAkIAAAHHCAYAAABTMjf2AAAAOXRFWHRTb2Z0d2FyZQBNYXRwbG90bGliIHZlcnNpb24zLjkuMCwgaHR0cHM6Ly9tYXRwbG90bGliLm9yZy80BEi2AAAACXBIWXMAAA9hAAAPYQGoP6dpAABe90lEQVR4nO3deVxU9eL/8dcMyKaAC+IKgpqKKyVmmuaa4m5qKi6puX27mZbVvXpvZcst67ZpWVm2aOa+5ZJi5q5RrrjiEoq4gBsKCMo6vz/S+YmiggKHYd7Px2MejzhzzswbSOftOZ/z+ZgsFosFERERETtkNjqAiIiIiFFUhERERMRuqQiJiIiI3VIREhEREbulIiQiIiJ2S0VIRERE7JaKkIiIiNgtFSERERGxWypCIiIiYrdUhEREDNCyZUtatmxpdAwRu6ciJCJ55sCBAwwYMIBKlSrh7OxMxYoVGTBgAAcPHrxt3+nTp2MymawPFxcXatSowahRozh79uxt++3YsSPb9+zcuTN+fn759S0VmDNnzvDmm28SHh5udBQRu+JodAARKRoWL15MSEgIpUuXZujQofj7+xMVFcV3333HwoULmTdvHt26dbvtuLfffht/f3+uXbvGli1b+Oqrr1i5ciX79+/Hzc3NgO/EGGfOnOGtt97Cz8+PwMBAo+OI2A0VIRF5YJGRkQwcOJCqVauyadMmypYta31uzJgxNG/enAEDBrB37178/f2zHNuhQweCgoIAGDZsGGXKlOGTTz5h6dKlhISE5Ftmi8XCtWvXcHV1zbf3EJHCT5fGROSBffjhhyQnJ/PNN99kKUEAXl5efP3111y5coUPP/zwnq/VunVrAI4fP56nGf38/OjcuTOrV68mKCgIV1dXvv76awAuX77Miy++iI+PD87OzlSvXp0PPviAzMzMLK8xd+5cGjZsiLu7Ox4eHtSrV4/Jkydbn3/zzTcxmUy3vfeNy3tRUVHZZtuwYQONGjUCYMiQIdbLhdOnTwfg6NGj9OzZk/Lly+Pi4kLlypXp27cv8fHxefCTEbFvOiMkIg9s+fLl+Pn50bx582yff+KJJ/Dz82P58uV8+eWXd32tyMhIAMqUKZPnOQ8fPkxISAgjR45k+PDh1KxZk+TkZFq0aMHp06cZOXIkvr6+/P7774wfP56YmBgmTZoEwJo1awgJCaFNmzZ88MEHAERERLB161bGjBnzQLkCAgJ4++23eeONNxgxYoT159i0aVNSU1Np3749KSkpvPDCC5QvX57Tp0+zYsUKLl++jKen5wO9t4i9UxESkQcSHx/PmTNnsh3/c7P69euzbNkyEhMTcXd3z3L8hQsXuHbtGlu3buXtt9/G1dWVzp0753nWv/76i9DQUNq3b2/d9t///pfIyEh2797NQw89BMDIkSOpWLEiH374IS+//DI+Pj788ssveHh4sHr1ahwcHPI0V7ly5ejQoQNvvPEGTZo0YcCAAdbnwsPDOX78OAsWLKBXr17W7W+88UaeZhCxV7o0JiIPJDExESBLucnOjedv7H9D27ZtKVu2LD4+PvTt25cSJUqwZMkSKlWqlOdZ/f39s5QggAULFtC8eXNKlSrFhQsXrI+2bduSkZHBpk2bAChZsiRJSUmsWbMmz3PdzY0zPqtXryY5OblA31vEHuiMkIg8kDsVnFslJiZiMpnw8vLKsv2LL76gRo0aODo6Uq5cOWrWrInZnLt/o2U3Lic7tw7Uhr/H3+zdu/e2sU03nDt3DoB//OMfzJ8/nw4dOlCpUiXatWtH7969CQ4OzlXW3PL392fs2LF88sknzJo1i+bNm9O1a1cGDBigy2IieUBFSEQeiKenJxUrVmTv3r133W/v3r1UrlwZJyenLNsfffRR611j2XFxcQHg6tWr2T6fnJxs3edesrtDLDMzkyeffJJ//vOf2R5To0YNALy9vQkPD2f16tWsWrWKVatW8cMPP/DMM88wY8YM4M6FLCMjI0f57uTjjz9m8ODBLF26lF9//ZXRo0czceJE/vjjDypXrvxAry1i73RpTEQeWJcuXTh+/DhbtmzJ9vnNmzcTFRXF008/nevXrlKlCvD3QOfsHDlyxLrP/ahWrRpXrlyhbdu22T58fX2t+zo5OdGlSxe+/PJLIiMjGTlyJD/++CN//fUXAKVKlQL+vgvtZidOnLhnjnud1apXrx6vvfYamzZtYvPmzZw+fZqpU6fm8rsVkVupCInIA3vllVdwc3Nj5MiRXLx4MctzcXFx/N///R8eHh6MGjUq16/dsGFDvL29+fbbb0lJScny3M8//8zp06fp0KHDfWfv3bs3YWFhrF69+rbnLl++THp6OsBt35fZbKZ+/foA1lzVqlUDsI4rAkhKSrKeMbqb4sWLW9/zZgkJCdYMN9SrVw+z2Xzbz0NEck+XxkTkgVWvXp0ff/yRkJAQ6tWrd9vM0pcuXWLu3LnZjtG5FycnJz766CMGDRpEo0aN6NOnD2XKlGH37t18//331K9fnxEjRtx39ldffZVly5bRuXNnBg8eTMOGDUlKSmLfvn0sXLiQqKgovLy8GDZsGHFxcbRu3ZrKlStz4sQJPv/8cwIDAwkICACgXbt2+Pr6MnToUF599VUcHBz4/vvvKVu2LNHR0XfNUa1aNUqWLMnUqVNxd3enePHiNG7cmD179jBq1CiefvppatSoQXp6OjNnzsTBwYGePXve9/ctItdZRETyyL59+yz9+vWzlC9f3mI2my2AxcXFxXLgwIHb9v3hhx8sgGX79u05eu1Vq1ZZWrVqZfHw8LAUK1bM4u/vbxk7dqzl0qVLOTq+SpUqlk6dOmX7XGJiomX8+PGW6tWrW5ycnCxeXl6Wpk2bWj766CNLamqqxWKxWBYuXGhp166dxdvb2+Lk5GTx9fW1jBw50hITE5PltXbu3Glp3LixdZ9PPvnE+r0eP37cul+LFi0sLVq0yHLs0qVLLbVr17Y4OjpaAMsPP/xgOXbsmOXZZ5+1VKtWzeLi4mIpXbq0pVWrVpbffvstR9+3iNydyWKxWIytYiJSVP34448MHjyYAQMG8OOPPxodR0TkNro0JiL55plnniEmJoZx48ZRuXJl3nvvPaMjiYhkoTNCIiIiYrd015iIiIjYLRUhERERsVsqQiIiImK3VIRERETEbumusXvIzMzkzJkzuLu753hhRxERETGWxWIhMTGRihUr3nUhZxWhezhz5gw+Pj5GxxAREZH7cPLkybsuTqwidA/u7u7A3z9IDw8Pg9OIiIhITiQkJODj42P9HL8TFaF7uHE5zMPDQ0VIRETExtxrWIsGS4uIiIjdUhESERERu6UiJCIiInZLRUhERETsloqQiIiI2C0VIREREbFbNleEvvjiC/z8/HBxcaFx48Zs27YtR8fNnTsXk8lE9+7d8zegiIiI2AybKkLz5s1j7NixTJgwgV27dtGgQQPat2/PuXPn7npcVFQUr7zyCs2bNy+gpCIiImILbKoIffLJJwwfPpwhQ4ZQu3Ztpk6dipubG99///0dj8nIyKB///689dZbVK1atQDTioiISGFnM0UoNTWVnTt30rZtW+s2s9lM27ZtCQsLu+Nxb7/9Nt7e3gwdOrQgYuZIRmYmG6KimLNvHxuiosjIzDQ6koiIiF2ymSU2Lly4QEZGBuXKlcuyvVy5chw6dCjbY7Zs2cJ3331HeHh4jt8nJSWFlJQU69cJCQn3lfdOFkdEMCY0lFM3vW5lDw8mBwfTIyAgT99LRERE7s5mzgjlVmJiIgMHDmTatGl4eXnl+LiJEyfi6elpfeTlyvOLIyLoNX9+lhIEcDohgV7z57M4IiLP3ktERETuzWbOCHl5eeHg4MDZs2ezbD979izly5e/bf/IyEiioqLo0qWLdVvm9UtQjo6OHD58mGrVqt123Pjx4xk7dqz16xur1z6ojMxMxoSGYsnmOQtgAl4MDaVbzZo4mItsPxURESlUbOYT18nJiYYNG7J27VrrtszMTNauXUuTJk1u279WrVrs27eP8PBw66Nr1660atWK8PDwO5YbZ2dn60rzebni/Obo6NvOBN3MApxMSGBzdHSevJ+IiIjcm82cEQIYO3YsgwYNIigoiEcffZRJkyaRlJTEkCFDAHjmmWeoVKkSEydOxMXFhbp162Y5vmTJkgC3bS8IMYmJebqfiIiIPDibKkJ9+vTh/PnzvPHGG8TGxhIYGEhoaKh1AHV0dDTmQnpZqYK7e57uJyIiIg/OZLFYshu2ItclJCTg6elJfHz8A10my8jMxG/yZE4nJGQ7TgigQokSnHzpJY0REhEReUA5/fzWJ24BcTCbmRwcDPw9MDo7FuDStWsFlklERMTeqQgVoB4BASzs3ZtKtzTTiu7ulHVzI/bKFbrPncu19HSDEoqIiNgXXRq7h7y6NHazjMxMNkdHE5OYSAV3d5r7+nL44kWafvcd8Skp9K1bl1k9emA23enckYiIiNxNTj+/bWqwdFHhYDbT0s8vy7baZcuyuE8f2v/0E3P378e/ZEnea9PGmIAiIiJ2QpfGCpHW/v58e30CyIlbtjBt506DE4mIiBRtKkKFzKDAQCa0aAHAc7/8wuq//jI4kYiISNGlIlQITWjRgoH165NhsfD0ggXsvWVZEREREckbKkKFkMlk4tuuXWnl50diaiqdZs/m9F2W5xAREZH7oyJUSDk5OLCod29qeXlxKiGBznPmkJiSYnQsERGRIkVFqBAr5erKyn798C5enPDYWPosXEh6ZqbRsURERIoMFaFCzr9UKZaHhODq6Miqv/7ihZUr0dRPIiIieUNFyAY8WqkSs3v2xARM3bmTj8PCjI4kIiJSJKgI2YjutWrxSfv2ALy6Zg0LDhwwOJGIiIjtUxGyIWMaN+aFRx8FYOCSJYSdPGlwIhEREdumImRDTCYTn7ZvT5caNUjJyKDr3LlExsUZHUtERMRmqQjZGAezmTk9e9KwQgUuJCfTcfZsLiYnGx1LRETEJqkI2aDiTk6s6NcPX09Pjly8SPd587iWnm50LBEREZujImSjypcowcp+/fBwdmZLdDTPLl1Kpm6rFxERyRUVIRtWx9ubxb1742g2M2f/ft5Yv97oSCIiIjZFRcjGtalalWldugDw7ubNfLdrl8GJREREbIeKUBEwODCQ1594AoCRK1bwa2SkwYlERERsg4pQEfFWy5YMqF+fDIuFXvPns+/sWaMjiYiIFHoqQkWEyWTi2y5daFGlCompqXSaPZsziYlGxxIRESnUVISKEGdHR5b06UMtLy9OJiTQefZsrqSmGh1LRESk0FIRKmJKubryS79+lHVzY3dsLH0XLiQ9M9PoWCIiIoWSilARVLVUKZaHhODi6MgvR48yZtUqLJpjSERE5DYqQkVU48qVmdWjBybgyx07+PSPP4yOJCIiUuioCBVhPQIC+LhdOwBe+fVXFh08aHAiERGRwkVFqIh78bHHeL5RIyzAgCVL+OPUKaMjiYiIFBoqQkWcyWRiUnAwnWvU4Fp6Ol3nzOHYpUtGxxIRESkUVITsgKPZzJyePXmkQgXOJyfTcdYs4q5eNTqWiIiI4VSE7EQJJydWhITg4+HB4YsXeWrePFLS042OJSIiYigVITtSwd2dlf374+HszKYTJ3h22TLdVi8iInZNRcjO1PX2ZlHv3jiazczet4831q83OpKIiIhhVITsUNuqVfm6c2cA/rt5M9/v3m1wIhEREWOoCNmpZx9+mNeaNwdg5IoV/HbsmMGJRERECp6KkB17u1Ur+tWrR3pmJj3nz2f/uXNGRxIRESlQKkJ2zGQy8X3XrjT39SUhJYWOs2ZxJjHR6FgiIiIFRkXIzjk7OvJz377ULFOGkwkJdJkzhyupqUbHEhERKRAqQkJpV1dW9u9PWTc3dsXEELJoERmZmUbHEhERyXcqQgJA1VKlWBYSgoujIyuOHGFMaKjmGBIRkSJPRUisHqtcmZ+eegoT8MX27Uz64w+jI4mIiOQrFSHJomft2nz45JMAvPzrryyJiDA4kYiISP5REZLbjG3ShH8EBWEB+i9ezJ+nThkdSUREJF/YXBH64osv8PPzw8XFhcaNG7Nt27Y77jtt2jSaN29OqVKlKFWqFG3btr3r/vI3k8nE5A4d6PjQQ1xNT6fLnDkcu3TJ6FgiIiJ5zqaK0Lx58xg7diwTJkxg165dNGjQgPbt23PuDhMBbtiwgZCQENavX09YWBg+Pj60a9eO06dPF3By2+NoNjOvVy8eLl+e88nJdJw1i7irV42OJSIikqdMFhu6Nahx48Y0atSIKVOmAJCZmYmPjw8vvPAC48aNu+fxGRkZlCpViilTpvDMM8/k6D0TEhLw9PQkPj4eDw+PB8pvi84kJtL42285lZBAiypVWD1gAM6OjkbHEhERuaucfn7bzBmh1NRUdu7cSdu2ba3bzGYzbdu2JSwsLEevkZycTFpaGqVLl86vmEVORXd3Vvbrh7uTExtPnGDY8uW6rV5ERIoMmylCFy5cICMjg3LlymXZXq5cOWJjY3P0Gv/617+oWLFiljJ1q5SUFBISErI87F29cuVY2Ls3DiYTP+3dy5sbNhgdSUREJE/YTBF6UO+//z5z585lyZIluLi43HG/iRMn4unpaX34+PgUYMrCq121akzt3BmAtzdtYnp4uLGBRERE8oDNFCEvLy8cHBw4e/Zslu1nz56lfPnydz32o48+4v333+fXX3+lfv36d913/PjxxMfHWx8nT5584OxFxbBHHuHfzZoBMHz5ctYeO0ZGZiYboqKYs28fG6KitDSHiIjYFJsZ9erk5ETDhg1Zu3Yt3bt3B/4eLL127VpGjRp1x+P+97//8e6777J69WqCgoLu+T7Ozs44OzvnVewi553WrTl++TJz9u+n65w5uDs7czYpyfp8ZQ8PJgcH0yMgwMCUIiIiOWMzZ4QAxo4dy7Rp05gxYwYRERE899xzJCUlMWTIEACeeeYZxo8fb93/gw8+4PXXX+f777/Hz8+P2NhYYmNjuXLlilHfgs0zm0z80K0bAV5eJKenZylBAKcTEug1fz6LNSO1iIjYAJs5IwTQp08fzp8/zxtvvEFsbCyBgYGEhoZaB1BHR0djNv//bvfVV1+RmppKr169srzOhAkTePPNNwsyepHiaDYTf+1ats9ZABPwYmgo3WrWxMFsU11bRETsjE3NI2QEe59HKDsboqJoNWPGPfdbP2gQLf388j+QiIjILYrcPEJSeMQkJubpfiIiIkZREZJcq+Dunqf7iYiIGEVFSHKtua8vlT08MN1lHx8PD5r7+hZYJhERkfuhIiS55mA2Mzk4GOCOZai1v78GSouISKGnTyq5Lz0CAljYuzeVbhmA5nl9DqYZe/bww+7dRkQTERHJMZu6fV4Klx4BAXSrWZPN0dHEJCZSwd2dZj4+jFu7lo/Dwhi2fDmlXF3pXquW0VFFRESypdvn70G3z+eexWJh2LJlfB8ejpODA6v696e1v7/RsURExI7o9nkxjMlk4usuXegREEBqRgbd5s5l++nTRscSERG5jYqQ5AtHs5nZPXrQxt+fK6mpdJg1i4PnzxsdS0REJAsVIck3zo6OLOnTh0crVeLi1au0mzmTE5cvGx1LRETESkVI8pW7szMr+/WjdtmynE5M5MmZMzmrRW9FRKSQUBGSfFfGzY1fBwzAr2RJjsbFETxr1h0XbRURESlIKkJSICp5eLBm4EDKFS9OeGwsXebMITktzehYIiJi51SEpMBUL12a1QMG4OnszOboaJ5esIC0jAyjY4mIiB1TEZIC1aB8eVb064eroyMrjx5l8NKlZGoqKxERMYiKkBS4Zr6+LOrd++9b7PftY/SqVWheTxERMYKKkBiiw0MPMfOppzABX2zfzoQNG4yOJCIidkhFSAzTt25dvujYEYB3Nm1i0h9/GJxIRETsjYqQGOq5Ro34b6tWALy0ejUzwsONDSQiInZFRUgM9+/mzRn72GMADF22jKWHDhmcSERE7IWKkBjOZDLxUbt2DAkMJMNioc/Chaw/ftzoWCIiYgdUhKRQMJlMfNOlC91r1SIlI4Ouc+ey48wZo2OJiEgRpyIkhYaj2cycnj1pfX3F+uCffiJCK9aLiEg+UhGSQsXF0ZGf+/ShUcWKf69Y/9NPWrFeRETyjYqQFDruzs6s7N+fAC8vTiUk8OTMmZxLSjI6loiIFEEqQlIoebm58evAgVTx9Px7xfqfftKK9SIikudUhKTQqnx9xXrv4sXZfX3F+qtasV5ERPKQipAUag+VKcPqAQPw0Ir1IiKSD1SEpNALLF+eFSEhuDg68svRowzRivUiIpJHVITEJjSvUoWFTz+No9nMrH37GKMV60VEJA+oCInN6FSjBj92744JmLJ9O29t3Gh0JBERsXEqQmJTQurVY8r1Fevf2riRyVqxXkREHoCKkNicfzRqxDvXV6x/cfVqftyzx+BEIiJiq1SExCb9p3lzXrq+Yv2zS5ey7PBhgxOJiIgtUhESm3RjxfpBDRqQYbHQe8ECNkRFGR1LRERsjIqQ2CyzycS3XbvSrWbNv1esnzOHnVqxXkREckFFSGyao9nM3F69aOXnR2JqKsGzZnHowgWjY4mIiI1QERKb5+LoyNK+fQmqWJELyck8OXMm0fHxRscSEREboCIkRYK7szOr+venllasFxGRXFARkiLDy82NNQMH4uvpyZGLF+kwaxYJKSlGxxIRkUJMRUiKlBsr1pd1c2NXTAxdtWK9iIjchYqQFDk1blqxfuOJE/RZuFAr1ouISLZUhKRIerhCBZZfX7F++ZEjPLtsmVasFxGR26gISZH1xE0r1v+0dy8vhoZqxXoREcnC5orQF198gZ+fHy4uLjRu3Jht27bddf8FCxZQq1YtXFxcqFevHitXriygpFIYdKpRg+ndugHw+bZtvK0V60VE5CY2VYTmzZvH2LFjmTBhArt27aJBgwa0b9+ec+fOZbv/77//TkhICEOHDmX37t10796d7t27s3///gJOLkbqX78+n3foAMCbGzfy+Z9/GpxIREQKC5PFhq4VNG7cmEaNGjFlyhQAMjMz8fHx4YUXXmDcuHG37d+nTx+SkpJYsWKFddtjjz1GYGAgU6dOzdF7JiQk4OnpSXx8PB4eHnnzjYgh3t64kQkbNgAw86mnGFC/vrGBREQk3+T089tmzgilpqayc+dO2rZta91mNptp27YtYWFh2R4TFhaWZX+A9u3b33F/Kdpef+IJxjRuDMDgn39muVasFxGxezZThC5cuEBGRgblypXLsr1cuXLExsZme0xsbGyu9gdISUkhISEhy0OKBpPJxCft2/PMjRXrFy5ko1asFxGxa/dVhGbOnMnjjz9OxYoVOXHiBACTJk1i6dKleRrOCBMnTsTT09P68PHxMTqS5CGzycR3XbvStWZNrqWn02XOHHbFxJCRmcmGqCjm7NvHhqgoMjIzjY4qIiIFINdF6KuvvmLs2LF07NiRy5cvk3F9orqSJUsyadKkvM5n5eXlhYODA2fPns2y/ezZs5QvXz7bY8qXL5+r/QHGjx9PfHy89XHy5MkHDy+FiqPZzLxevWh5fcX6VtOnU/mTT2g1Ywb9Fi+m1YwZ+E2ezOKICKOjiohIPst1Efr888+ZNm0a//nPf3BwcLBuDwoKYt++fXka7mZOTk40bNiQtWvXWrdlZmaydu1amjRpku0xTZo0ybI/wJo1a+64P4CzszMeHh5ZHlL03FixvmrJkiSkphJ7ywKtpxMS6DV/vsqQiEgRl+sidPz4cR5++OHbtjs7O5OUz6t9jx07lmnTpjFjxgwiIiJ47rnnSEpKYsiQIQA888wzjB8/3rr/mDFjCA0N5eOPP+bQoUO8+eab7Nixg1GjRuVrTrENxYsV41p6erbP3biV8sXQUF0mExEpwhxze4C/vz/h4eFUqVIly/bQ0FACAgLyLFh2+vTpw/nz53njjTeIjY0lMDCQ0NBQ64Do6OhozOb/3+2aNm3K7Nmzee211/j3v//NQw89xM8//0zdunXzNafYhs3R0Zy5cuWOz1uAkwkJbI6OpqWfX4HlEhGRgpPrIjR27Fief/55rl27hsViYdu2bcyZM4eJEyfy7bff5kfGLEaNGnXHMzobrs8Rc7Onn36ap59+Op9TiS2KSUzM0/1ERMT25LoIDRs2DFdXV1577TWSk5Pp168fFStWZPLkyfTt2zc/Morkiwru7jna793Nm3FxdKRrzZo4mG1mxgkREcmBB5pZOjk5mStXruDt7Z2XmQoVzSxddGVkZuI3eTKnExLIyR+CaqVK8dJjjzE4MJDiTk75nk9ERO5fgcws7ebmVqRLkBRtDmYzk4ODATDd8pzp+uPbrl35T/PmlHJxIfLSJUatWoXvpEm8tm4dsXcZXyQiIrYh12eE/P39MZlu/dj4/44dO/bAoQoTnREq+hZHRDAmNJRTN80i7uPhwaTgYHpcvwEgKTWV6eHhfPLHHxy7dAkAJwcHBtSrx9gmTaijfxCIiBQqOf38znURmjx5cpav09LS2L17N6Ghobz66qvZLn5qy1SE7ENGZiabo6OJSUykgrs7zX19sx0PlJGZydLDh/no998JO3XKur1D9eq83KQJre/xDwURESkY+VaE7uSLL75gx44d/PDDD3nxcoWGipDcSdjJk3wcFsbiiAjrGKPA8uV5uUkT+tSpQ7GbJhwVEZGCVeBF6NixYwQGBha5RUpVhOReIuPimPTHH3wfHk5yWhoAldzdGd24MSMaNqSki4vBCUVE7E+BDJa+2cKFCyldunRevZyIzahWujSfd+zIyZde4t3WrSlfogSnExP512+/4fPpp7wUGkrU5ctGxxQRkWzk+ozQww8/nGUMhMViITY2lvPnz/Pll18yYsSIPA9pJJ0RktxKSU9n9r59fBwWxoHz5wFwMJnoVbs2LzdpQqNKlQxOKCJS9OXbpbG33nory9dms5myZcvSsmVLatWqdX9pCzEVIblfFouFXyMj+SgsjN9uupvyiSpVeLlJEzrXqIFZA6tFRPJFgY8RKqpUhCQv7ImN5eOwMObs30/69UVca5Qpw9jHHuOZBg1wLVbM4IQiIkVLnhah3AyALmplQUVI8tKphAQ+//NPvt65k/iUFAC83Nx4vlEj/tGoEd7FixucUESkaMjTImQ2m+85N4rFYsFkMpGRkZH7tIWYipDkh8SUFL7bvZtJf/zBifh4AJwdHHimQQPGNmlCLS8vgxOKiNi2PC1CGzduzPEbt2jRIsf72gIVIclP6ZmZLI6I4KPff2f7mTPW7Z1r1OCVJk14okoVTdAoInIfNEYoj6gISUGwWCxsiY7m47Awlh0+bJ2gsWGFCrzcpAm9atfWBI0iIrmQ70UoOTmZ6OhoUlNTs2yvX7/+/bxcoaUiJAXtyMWLfBoWxvQ9e7iWng6Ar6cnYxo3Ztgjj+Dh7GxwQhGRwi/fitD58+cZMmQIq1atyvZ5jRESyRvnk5L4ascOpmzbxvnkZAA8nJ0Z8cgjjG7cGB9Pz9uOyemaaSIiRV2+FaH+/ftz4sQJJk2aRMuWLVmyZAlnz57lv//9Lx9//DGdOnV64PCFiYqQGO1qWho/7d3LJ3/8waELFwBwNJvpU6cOLzdpwsMVKgCwOCKCMaGhnLrpLs/KHh5MDg6mR0CAIdlFRIySb0WoQoUKLF26lEcffRQPDw927NhBjRo1WLZsGf/73//YsmXLA4cvTFSEpLDItFhYefQoH4eFsSEqyrq9lZ8fTXx8mLh5M7f+Yb4xzHph794qQyJiV/JtrbGkpCS8vb0BKFWqFOevLyFQr149du3adZ9xReRezCYTnWvUYP2gQewYPpyQunVxMJlYHxXFe9mUIMC67cXQUDKuT+QoIiL/X66LUM2aNTl8+DAADRo04Ouvv+b06dNMnTqVCtdP0YtI/mpYsSKze/bk2JgxPH2PMz0W4GRCApujowsmnIiIDXHM7QFjxowhJiYGgAkTJhAcHMysWbNwcnJi+vTpeZ1PRO7C19OTpwICWBARcc99YxITCyCRiIhtyXURGjBggPW/GzZsyIkTJzh06BC+vr54aTZckQJXwd09T/cTEbEnub40dutgaDc3Nx555BGVIBGDNPf1pbKHB3eaf9oE+Hh40NzXtyBjiYjYhFwXodatW+Pv78+///1vDh48mB+ZRCQXHMxmJgcHA2RbhizAp+3baz4hEZFs5PpvxjNnzvDyyy+zceNG6tatS2BgIB9++CGnTp3Kj3wikgM9AgJY2Ls3le5wi2jE9fmHREQkqwdaa+z48ePMnj2bOXPmcOjQIZ544gnWrVuXl/kMp3mExJbcOrP04QsX+L9ffgHg5z596FarlsEJRUQKRoEtupqRkcGqVat4/fXX2bt3r5bYEClkRq1cyRfbt1PCyYk/hg6lzvV5wEREirJ8m1Dxhq1bt/KPf/yDChUq0K9fP+rWrcsv1//lKSKFx6ft29OiShWupKbSbe5c4q5eNTqSiEihkesiNH78ePz9/WndujXR0dFMnjyZ2NhYZs6cSfD1AZsiUngUc3BgwdNPU8XTk8hLlwhZtIh0zTItIgLcRxHatGkTr776KqdPn2bFihWEhITg5uaWH9lEJI+ULV6cn/v2xa1YMX6NjGT8b78ZHUlEpFB44DFCRZ3GCElRsuDAAXovXAjAzKeeYkD9+gYnEhHJH/k+RkhEbM/Tderwn+bNARi2bBk7zpwxOJGIiLFUhETszNutWtGlRg1SMjLoPncusVeuGB1JRMQwKkIidsZsMvFTjx4EeHlxOjGRnvPnk5KebnQsERFDqAiJ2CEPZ2d+7tsXT2dnfj95kudXrkTDBUXEHt13EUpNTeXUqVNER0dneYiIbahRpgxze/XCbDLx3e7dfLl9u9GRREQKXK6L0NGjR2nevDmurq5UqVIFf39//P398fPzw9/fPz8yikg+Ca5enffbtAFgTGgoG6KijA0kIlLAHHN7wODBg3F0dGTFihVUqFABkym79a5FxFa80rQp4WfPMnvfPnrNn8+OESPwK1nS6FgiIgUi10UoPDycnTt3UkuLN4oUCSaTiW+7dOHQhQvsiomh29y5/P7ssxR3cjI6mohIvsv1pbHatWtz4cKF/MgiIgZxLVaMn/v0wbt4cfaePcuQpUs1eFpE7EKui9AHH3zAP//5TzZs2MDFixdJSEjI8hAR2+Tj6cmi3r0pZjaz4OBBJm7ZYnQkEZF8l+slNszmv7vTrWODLBYLJpOJjIyMvEtXCGiJDbE303buZMSKFZiApX370qVmTaMjiYjkWk4/v3M9Rmj9+vUPFExECrfhDRsSHhvLlzt20H/xYv4cNoyAsmWNjiUiki+06Oo96IyQ2KO0jAzazpzJphMneKh0af4cNoxSrq5GxxIRybF8XXT18uXLfPzxxwwbNoxhw4bx6aefEh8ff99hcyIuLo7+/fvj4eFByZIlGTp0KFfuskZSXFwcL7zwAjVr1sTV1RVfX19Gjx6d7zlFioJiDg4sfPppfD09ORoXR8iiRWRkZhodS0Qkz+W6CO3YsYNq1arx6aefEhcXR1xcHJ988gnVqlVj165d+ZERgP79+3PgwAHWrFnDihUr2LRpEyNGjLjj/mfOnOHMmTN89NFH7N+/n+nTpxMaGsrQoUPzLaNIUVK2eHF+7tMHV0dHVkdGMn7tWqMjiYjkuVxfGmvevDnVq1dn2rRpODr+PcQoPT2dYcOGcezYMTZt2pTnISMiIqhduzbbt28nKCgIgNDQUDp27MipU6eoWLFijl5nwYIFDBgwgKSkJGv2e9GlMbF38/bvp++iRQD89NRT9K9f3+BEIiL3lm+Xxnbs2MG//vWvLEXC0dGRf/7zn+zYseP+0t5DWFgYJUuWtJYggLZt22I2m/nzzz9z/Do3fhh3K0EpKSmaEkDkJn3q1mV8s2YADFu+nB1nzhicSEQk7+S6CHl4eGS7uOrJkydxd3fPk1C3io2NxdvbO8s2R0dHSpcuTWxsbI5e48KFC7zzzjt3vZwGMHHiRDw9Pa0PHx+f+84tUlS806oVnR56iGvp6Tw1bx6xdxmfJyJiS3JdhPr06cPQoUOZN28eJ0+e5OTJk8ydO5dhw4YREhKSq9caN24cJpPpro9Dhw7lNuJtEhIS6NSpE7Vr1+bNN9+8677jx48nPj7e+jh58uQDv7+IrXMwm5nVowc1y5ThVEICvebPJ7WIzRkmIvYp1/MIffTRR5hMJp555hnS09MBKFasGM899xzvv/9+rl7r5ZdfZvDgwXfdp2rVqpQvX55z585l2Z6enk5cXBzly5e/6/GJiYkEBwfj7u7OkiVLKFas2F33d3Z2xtnZOUf5ReyJp4sLS/v2pfG337L15ElGrVzJ1507a+FlEbFp9z2PUHJyMpGRkQBUq1YNNze3PA12sxuDpXfs2EHDhg0B+PXXXwkODr7rYOmEhATat2+Ps7MzK1euvK+MGiwtktWqo0fpNHs2FuDLjh15rlEjoyOJiNwmX+cRAnBzc6NevXrUq1cvX0sQQEBAAMHBwQwfPpxt27axdetWRo0aRd++fa0l6PTp09SqVYtt27YBf/8A2rVrR1JSEt999x0JCQnExsYSGxtb5JYBESlIHR56iPfbtgVgdGgoG6OijA0kIvIAcnRprEePHkyfPh0PDw969Ohx130XL16cJ8FuNWvWLEaNGkWbNm0wm8307NmTzz77zPp8Wloahw8fJjk5GYBdu3ZZ7yirXr16ltc6fvw4fn5++ZJTxB682rQp4bGxzNm/n14LFrBj+HCqlCxpdCwRkVzLURHy9PS0jgPw8PAwZExA6dKlmT179h2f9/Pz4+arfC1btkSrh4jkD5PJxLddu3L44kV2xcTQfd48tgwZQnEnJ6OjiYjkitYauweNERK5s+j4eIK++Ybzycn0rlOHuT17avC0iBQK+TZGqHXr1ly+fDnbN2zdunVuX05EbJivpyeLevfG0Wxm/oEDvL9li9GRRERyJddFaMOGDaSmpt62/dq1a2zevDlPQomI7WhepQpTOnQA4D/r1rHiyBGDE4mI5FyO5xHau3ev9b8PHjyYZUbnjIwMQkNDqVSpUt6mExGbMDIoiPDYWKbu3Em/RYv4c9gwAsqWNTqWiMg95bgIBQYGWmd7zu4SmKurK59//nmehhMR2zG5QwcOnD/P5uhous2dy7bhwynp4mJ0LBGRu8rxYOkTJ05gsVioWrUq27Zto+xN/9pzcnLC29sbBweHfAtqFA2WFsm5c0lJBH3zDScTEuhQvTrLQ0JwMN/3dGUiIvctp5/fumvsHlSERHJnV0wMzb7/nqvp6fzr8cetky+KiBSknH5+53qtsRsOHjxIdHT0bQOnu3bter8vKSJFwCMVKvB9t26ELFrEB1u30qBcOULq1TM6lohItnJdhI4dO8ZTTz3Fvn37MJlM1kkLb8wdouUrRKRv3brsiY3l/a1beXbZMmqUKUPDO6wJKCJipFxfvB8zZgz+/v6cO3cONzc3Dhw4wKZNmwgKCmLDhg35EFFEbNF/W7em40MPcS09ne7z5nH2yhWjI4mI3CbXRSgsLIy3334bLy8vzGYzZrOZZs2aMXHiREaPHp0fGUXEBjmYzczu0YMaZcpwKiGBXgsWkKozxiJSyOS6CGVkZODu7g6Al5cXZ86cAaBKlSocPnw4b9OJiE3zdHFhad++eDg7syU6mtGrVhkdSUQki1wXobp167Jnzx4AGjduzP/+9z+2bt3K22+/TdWqVfM8oIjYtlpeXszu0QMT8PXOnUzdscPoSCIiVrkuQq+99hqZmZkAvP322xw/fpzmzZuzcuVKJk+enOcBRcT2dapRg/fatAHghVWr2HTihMGJRET+lifzCMXFxVGqVKkiueq05hESyRsWi4WQRYuYd+AAZd3c2D58OFVKljQ6logUUfm2+vyzzz5LYmJilm2lS5cmOTmZZ599NvdJRcQumEwmvu/WjYfLl+d8cjJPzZtHclqa0bFExM7lugjNmDGDq1ev3rb96tWr/Pjjj3kSSkSKJrdixfi5b1/KurmxOzaWocuWocntRcRIOS5CCQkJxMfHY7FYSExMJCEhwfq4dOkSK1euxNvbOz+zikgR4OvpycLevXE0m5m7fz//27rV6EgiYsdyPLN0yZIlravP16hR47bnTSYTb731Vp6GE5Gi6YkqVfi8Qwee++UXxq9dS71y5ej40ENGxxIRO5TjIrR+/XosFgutW7dm0aJFlC5d2vqck5MTVapUoaKm0BeRHPq/oCDCY2P5eudOQhYtYtuwYdT08jI6lojYmVzfNXbixAl8fX2L5B1i2dFdYyL5JzUjgzY//siW6GhqlCnDn8OGUdLFxehYIlIE5NtdY+vWrWPhwoW3bV+wYAEzZszI7cuJiB1zcnBg4dNPU9nDgyMXL9J/8WIyrs9TJiJSEHJdhCZOnIhXNqevvb29ee+99/IklIjYj3IlSvBznz64ODqy8uhRXlu3jozMTDZERTFn3z42REWpHIlIvsn1pTEXFxcOHTqEn59flu1RUVEEBARke2u9LdOlMZGCMXvfPvovXgxAaVdX4m76u6SyhweTg4PpERBgVDwRsTH5dmnM29ubvXv33rZ9z549lClTJrcvJyICQL969ehesyZAlhIEcDohgV7z57M4IsKIaCJShOW6CIWEhDB69GjWr19PRkYGGRkZrFu3jjFjxtC3b9/8yCgidiAjM5MdZ85k+9yN09YvhobqMpmI5Kkc3z5/wzvvvENUVBRt2rTB0fHvwzMzM3nmmWc0RkhE7tvm6GhO3bJ8z80swMmEBDZHR9PylkvzIiL3K9dFyMnJiXnz5vHOO++wZ88eXF1dqVevHlWqVMmPfCJiJ2LuUoLuZz8RkZzIdRG6wc/PD4vFQrVq1axnhkRE7lcFd/c83U9EJCdyPUYoOTmZoUOH4ubmRp06dYiOjgbghRde4P3338/zgCJiH5r7+lLZw4O7TdXq4+FBc1/fAsskIkVfrovQ+PHj2bNnDxs2bMDlphlg27Zty7x58/I0nIjYDwezmcnBwQB3LENPVKmCgznXf22JiNxRrv9G+fnnn5kyZQrNmjXLssxGnTp1iIyMzNNwImJfegQEsLB3byrdMudHSWdnAGbt28e0nTuNiCYiRVSuB/ecP38eb2/v27YnJSXZzfpjIpJ/egQE0K1mTTZHRxOTmEgFd3ea+/ry2rp1vL91K//3yy+UcXPT5IoikidyfUYoKCiIX375xfr1jfLz7bff0qRJk7xLJiJ2y8FspqWfHyH16tHSzw8Hs5n32rRh2MMPk2mxELJoEeuOHzc6pogUAbk+I/Tee+/RoUMHDh48SHp6OpMnT+bgwYP8/vvvbNy4MT8yiohgMpn4qnNn4q5dY3FEBN3mzmXDoEE0rFjR6GgiYsNyfUaoWbNmhIeHk56eTr169fj111/x9vYmLCyMhg0b5kdGEREAHM1mZvXoQSs/P66kptJh1iyOXLxodCwRsWG5XnTV3mjRVZHCJyElhVYzZrArJgZfT0+2PvsslfXnU0RuktPP7/sqQhkZGSxZsoSI6wsg1q5dm27duhXJiRVVhEQKp3NJSTT/4QeOXLxI7bJl2TR4MGXc3IyOJSKFRL4VoQMHDtC1a1diY2OpeX2l6CNHjlC2bFmWL19O3bp1Hyx5IaMiJFJ4nbh8mce//57TiYk8Vrkyvw0cSHEnJ6NjiUghkNPP71yPERo2bBh16tTh1KlT7Nq1i127dnHy5Enq16/PiBEjHii0iEhuVClZktUDBlDKxYU/Tp2i5/z5pGZkGB1LRGxIrs8Iubq6smPHDurUqZNl+/79+2nUqBFXr17N04BG0xkhkcLvj1OnaPPjjySnpRFSty4/9eiBWfOaidi1fDsjVKNGDc6ePXvb9nPnzlG9evXcvpyIyAN7rHJlFvXujaPZzJz9+xmzahW6D0REciLXRWjixImMHj2ahQsXcurUKU6dOsXChQt58cUX+eCDD0hISLA+REQKSnD16vzYvTsmYMr27byzaZPRkUTEBuT60pj5pgUPb8wqfeMlbv7aZDKRUQSu1evSmIhtmbJtGy+sWgXAFx078o9GjQxOJCJGyOnnd67vd1+/fv0DBbtfcXFxvPDCCyxfvhyz2UzPnj2ZPHkyJUqUuOexFouFjh07EhoaypIlS+jevXv+BxYRQ4x69FEuJCfz1saNjFq5ktKurvQtYnezikjeyXURatGiRX7kuKf+/fsTExPDmjVrSEtLY8iQIYwYMYLZs2ff89hJkyZpQVgROzKhRQsuJCfzxfbtPLNkCaVdXWlXrZrRsUSkEMr1GKE333yTzMzM27bHx8cTEhKSJ6FuFRERQWhoKN9++y2NGzemWbNmfP7558ydO5czZ87c9djw8HA+/vhjvv/++3zJJiKFj8lk4rMOHehTpw5pmZk8NW8ef546ZXQsESmEcl2EvvvuO5o1a8axY8es2zZs2EC9evWIjIzM03A3hIWFUbJkSYKCgqzb2rZti9ls5s8//7zjccnJyfTr148vvviC8uXL5+i9UlJSsgz41qBvEdtkNpn48amnaFetGslpaXScPZuD588bHUtECplcF6G9e/dSuXJlAgMDmTZtGq+++irt2rVj4MCB/P777/mRkdjYWLy9vbNsc3R0pHTp0sTGxt7xuJdeeommTZvSrVu3HL/XxIkT8fT0tD58fHzuO7eIGMvJwYFFvXvTuFIl4q5epd3MmZy4fNnoWCJSiOS6CJUqVYr58+czatQoRo4cyeTJk1m1ahXvvvturtcaGzduHCaT6a6PQ4cO5TYiAMuWLWPdunVMmjQpV8eNHz+e+Ph46+PkyZP39f4iUjiUcHLil379CPDy4nRiIu1++onzSUlGxxKRQiLXRQjg888/Z/LkyYSEhFC1alVGjx7Nnj17cv06L7/8MhEREXd9VK1alfLly3Pu3Lksx6anpxMXF3fHS17r1q0jMjKSkiVL4ujoaC1pPXv2pGXLlnfM5OzsjIeHR5aHiNi2Mm5u/DpwIL6enhy5eJGOs2eTmJJidCwRKQRyPY9QcHAwO3bsYOrUqfTq1YurV68yduxYpk+fzltvvcU///nPPA8ZERFB7dq12bFjBw0bNgTg119/JTg4mFOnTlGxYsXbjomNjeXChQtZttWrV4/JkyfTpUsX/P39c/TemkdIpOg4fOECzX74gQvJybT292dlv3445/JMtojYhnxbff7JJ59kxowZt5WPX375hWHDhhETE3N/ie+hQ4cOnD17lqlTp1pvnw8KCrLePn/69GnatGnDjz/+yKOPPprta5hMplzPI6QiJFK07DhzhlYzZnAlNZWeAQHM69ULB/N9nRwXkUIs39YaW7NmTbZnYDp16sS+ffty+3I5NmvWLGrVqkWbNm3o2LEjzZo145tvvrE+n5aWxuHDh0lOTs63DCJi+4IqVmRp375/D6SOiOC5X37RumQidizXZ4QANm/ezNdff01kZCQLFy6kUqVKzJw5E39/f5o1a5YfOQ2jM0IiRdOigwfpvXAhmRYL/27WjHfbtDE6kojkoXw7I7Ro0SLat2+Pq6sru3fvJuX6gMP4+Hjee++9+08sIlKAetauzdROnQB4b8sWJv3xh8GJRMQIuS5C//3vf5k6dSrTpk2jWLFi1u2PP/44u3btytNwIiL5aXjDhrzbujUAL61ezcz7uPtVRGxbrovQ4cOHeeKJJ27b7unpyWVNVCYiNmZ8s2a89NhjAAxZupRfjhwxOJGIFKRcF6Hy5cvz119/3bZ9y5YtVK1aNU9CiYgUFJPJxEft2jGwfn0yLBZ6LVjAluhoo2OJSAHJdREaPnw4Y8aM4c8//8RkMnHmzBlmzZrFK6+8wnPPPZcfGUVE8pXZZOK7rl3p9NBDXEtPp/Ps2ew9e9boWCJSAHJ915jFYuG9995j4sSJ1lvVnZ2deeWVV3jnnXfyJaSRdNeYiP1ITkuj/U8/sSU6mvIlSrD12WepWqqU0bFE5D7k24SKN6SmpvLXX39x5coVateuTYkSJe47bGGmIiRiXy5fu8YTP/zAvnPnqFaqFFuefZbyRfTvN5GiLN9un7/BycmJ2rVr8+ijjxbZEiQi9qekiwurBwzAv2RJIi9dIvinn4i/ds3oWCKSTzSvvIjILSq4u7Nm4EDKFS/OnrNn6Tp3LlfT0oyOJSL5QEVIRCQb1UqXJnTAADycndl04gR9Fy0iPTPT6FgiksdUhERE7iCwfHmWh4Tg4ujIssOHGb58udYlEyliVIRERO7iiSpV/l6h3mRieng4/1yzxuhIIpKHVIRERO6ha82afNe1KwAfhYXxv61bDU4kInlFRUhEJAcGBQby0ZNPAvCv337jO62tKFIkqAiJiOTQy02b8q/HHwdgxIoVLImIMDiRiDwoFSERkVyY2KYNQx9+mEyLhZBFi9gQFWV0JBF5ACpCIiK5YDKZmNq5M0/VqkVKRgZd58xhV0yM0bFE5D6pCImI5JKj2czsnj1p5edHYmoqwT/9xNGLF42OJSL3QUVIROQ+uDg68nPfvjxSoQLnk5N5cuZMTickGB1LRHJJRUhE5D55ODuzqn9/HipdmhPx8bT/6Sfirl41OpaI5IKKkIjIA/AuXpxfBw6kors7B86fp/Ps2SSlphodS0RySEVIROQB+ZUsyeoBAyjl4kLYqVM8vWABaRkZRscSkRxQERIRyQN1vb35pV8/3IoVY9VffzF46VLSMjLYEBXFnH372BAVRYYWbRUpdEwWrSB4VwkJCXh6ehIfH4+Hh4fRcUSkkAv96y+6zJlDemYmJZycuHLTZbLKHh5MDg6mR0CAgQlF7ENOP791RkhEJA8FV6/OqEaNALKUIIDTCQn0mj+fxZqRWqTQUBESEclDGZmZLLxD0blx+v3F0FBdJhMpJFSERETy0OboaE7dZT4hC3AyIYHN0dEFF0pE7khFSEQkD8UkJubpfiKSv1SERETyUAV39zzdT0Tyl4qQiEgeau7rS2UPD0z32G/HmTPopl0R46kIiYjkIQezmcnBwQC3laGbv351zRr6LFxIYkpKgWUTkdupCImI5LEeAQEs7N2bSrfMXVLZw4OFTz/NlA4dKGY2s+DgQRp/+y2HLlwwKKmIaELFe9CEiiJyvzIyM9kcHU1MYiIV3N1p7uuLg/nvf3+GnTxJrwULOJOYSAknJ6Z360bP2rUNTixSdOT081tF6B5UhEQkv5y9coW+ixaxISoKgFeaNGFi27Y4mnWyXuRBaWZpEZFCrlyJEqwZOJBXmzYF4KOwMJ6cOZOzV64YnEzEfqgIiYgYyNFs5n9PPsnCp5+mhJMTG6KieOSbbwg7edLoaCJ2QUVIRKQQ6Fm7NtuHDyfAy4sziYm0mD6dKdu26RZ7kXymIiQiUkjU8vJi2/Dh9K5Th7TMTF5YtYqBS5aQdMvirSKSd1SEREQKkRJOTszt2ZNP2rXDwWRi1r59NPnuO/6KizM6mkiRpCIkIlLImEwmXmrShHWDBlGueHH2nTtH0DffsOzwYaOjiRQ5KkIiIoXUE1WqsGvkSB738SE+JYVuc+fy2rp1ZGRmGh1NpMhQERIRKcQquruzftAgxjRuDMC7mzfTYdYsLiQnG5xMpGhQERIRKeSKOTgwKTiY2T164FasGGuOHaPhN9+w/fRpo6OJ2DwVIRERGxFSrx5/DhvGQ6VLEx0fT7MffmDazp26xV7kAdhMEYqLi6N///54eHhQsmRJhg4dypUczL4aFhZG69atKV68OB4eHjzxxBNcvXq1ABKLiOS9ut7ebB8+nO61apGakcGIFSsYtmwZV9PSjI4mYpNspgj179+fAwcOsGbNGlasWMGmTZsYMWLEXY8JCwsjODiYdu3asW3bNrZv386oUaMwax0fEbFhni4uLO7dm/fbtMFsMvF9eDiPf/89xy9dMjqaiM2xiUVXIyIiqF27Ntu3bycoKAiA0NBQOnbsyKlTp6hYsWK2xz322GM8+eSTvPPOO/f93lp0VUQKs7XHjtF30SIuJCdTysWFWT160OGhh4yOJWK4IrXoalhYGCVLlrSWIIC2bdtiNpv5888/sz3m3Llz/Pnnn3h7e9O0aVPKlStHixYt2LJly13fKyUlhYSEhCwPEZHCqk3VquwaMYJHK1Xi0rVrdJo9m7c3biSz8P8bV6RQsIkiFBsbi7e3d5Ztjo6OlC5dmtjY2GyPOXbsGABvvvkmw4cPJzQ0lEceeYQ2bdpw9OjRO77XxIkT8fT0tD58fHzy7hsREckHPp6ebBo8mOeCgrAAEzZsoMucOVzSeEiRezK0CI0bNw6TyXTXx6FDh+7rtTOvTzg2cuRIhgwZwsMPP8ynn35KzZo1+f777+943Pjx44mPj7c+TmoFaBGxAc6OjnzZqRPTu3XDxdGRlUeP0vCbb9gdE2N0NJFCzdHIN3/55ZcZPHjwXfepWrUq5cuX59y5c1m2p6enExcXR/ny5bM9rkKFCgDUrl07y/aAgACio6Pv+H7Ozs44OzvnIL2ISOEzKDCQBuXL02PePI5fvkzT779naqdODAoMNDqaSKFkaBEqW7YsZcuWved+TZo04fLly+zcuZOGDRsCsG7dOjIzM2l8fbbVW/n5+VGxYkUO37I2z5EjR+jQocODhxcRKaQCy5dn54gRDFyyhF+OHmXw0qX8ceoUk4KDcXY09K99kULHJsYIBQQEEBwczPDhw9m2bRtbt25l1KhR9O3b13rH2OnTp6lVqxbbtm0D/l608NVXX+Wzzz5j4cKF/PXXX7z++uscOnSIoUOHGvntiIjku1KuriwLCeHtli0xAVN37uSJ6dM5GR9vdDSRQsVm/mkwa9YsRo0aRZs2bTCbzfTs2ZPPPvvM+nxaWhqHDx8m+ab1d1588UWuXbvGSy+9RFxcHA0aNGDNmjVUq1bNiG9BRKRAmU0mXm/RgkaVKtFv0SK2nT7NI998w9yePWlTtarR8UQKBZuYR8hImkdIRIqC45cu0WvBAnbFxGA2mXi3dWv+9fjjmEwmo6OJ5IsiNY+QiIg8GP9Spdj67LM8GxhIpsXC+LVr6TF/PvHXrhkdTcRQKkIiInbCxdGR77p1Y1qXLjg5OPDzoUM0mjaN/bfclStiT1SERETszLBHHmHLkCH4enpyNC6Oxt9+y5x9+4yOJWIIFSERETvUqFIldo4YwZNVq5Kclka/xYsZs2oVqRkZRkcTKVAqQiIidsrLzY1V/fvzn+bNAfhs2zZaz5jBmcREg5OJFBwVIRERO+ZgNvPf1q1Z1rcvns7ObD15kke+/ppNJ04YHU2kQKgIiYgIXWrWZMeIEdTz9uZsUhKtZ8zgk7AwLBYLGZmZbIiKYs6+fWyIiiLj+lqOIkWB5hG6B80jJCL2JDktjZErVvDT3r0ANKlcmRPx8Vkul1X28GBycDA9AgKMiilyT5pHSEREcs2tWDF+7N6dKR064GAyEXbq1G1jhk4nJNBr/nwWR0QYlFIk76gIiYhIFiaTif8LCqKMq2u2z9+4jPBiaKguk4nNUxESEZHbbI6O5txNazfeygKcTEhgQ1RUgWUSyQ82s+iqiIgUnJgc3kLfbe5cOteoQbtq1WhXrRqVNZZSbIyKkIiI3KaCu3uO9ktKS2PegQPMO3AAgAAvL9pfL0Ut/PxwK1YsP2OKPDAVIRERuU1zX18qe3hwOiGB7G4tNgGVPDyY9dRTrD1+nF+PHWPb6dNEXLhAxIULTPrzT5wcHGju60u7atVoX60a9cuV02r3Uujo9vl70O3zImKvFkdE0Gv+fIAsZehGlVnYu3eWW+jjrl5l3fHjrP7rL1ZHRnIyISHL65UrXpwnr5eiJ6tWpVyJEvn8HYg9y+nnt4rQPagIiYg9WxwRwZjQUE7dVGp8PDyYdI95hCwWC0cuXmR1ZCS/RkayPiqK5LS0LPsEli9Pu6pVaVetGs18fXF21EUKyTsqQnlERUhE7F1GZiabo6OJSUykgrs7zX19cTDn7qbjlPR0fj95kl8jI/n12DF2xcRked7V0ZGWfn7Wy2i1vLx0GU0eiIpQHlEREhHJe+eSkvjt2DHrGaPYK1eyPF/Zw4N2VavSvnp12vj7U8bNzaCkYqtUhPKIipCISP6yWCzsP3fOWoo2nThBSkaG9XkT0KhSJetltMcqV6aYg4NxgcUmqAjlERUhEZGClZyWxuYTJ/g1MpLVkZEcOH8+y/PuTk609ve3XkarVrp0jl43Ly7xie1QEcojKkIiIsY6nZDAmuuX0dZERnLx6tUsz1ctVcp6Ga2Vnx+eLi63vUZ2g761eGzRpiKUR1SEREQKj0yLhd0xMdbLaFtPniT9pvXOHEwmmvj4WC+jBVWsyNLDh+k1f/5t8yHdaRoAKRpUhPKIipCISOGVmJLChqgo62W0o3FxWZ4v6exMSkYGV9PTsz3exN9nho6PGaPLZEVMTj+/NWmDiIjYLHdnZ7rUrEmXmjUBOH7pkvUW/bXHjnE5JeWux99YPHZzdDQt/fzyP7AUOipCIiJSZPiXKsXIoCBGBgWRnpnJu5s28ebGjfc8LqeLzErRo/OAIiJSJDmazbTI4VmenC4yK0WPipCIiBRZNxaPvdsc1WbgVEICGjJrn1SERESkyHIwm5kcHAxwxzKUCQxcsoQuc+ZwMj6+wLJJ4aAiJCIiRVqPgAAW9u5NpVvuHPLx8GBer16806oVTg4O/HL0KHW+/JKpO3aQqbNDdkO3z9+Dbp8XESka7jaz9MHz5xm6bBl/nDoFwBNVqvBtly48VKaMkZHlAWgeoTyiIiQiYh8yMjP5Yvt2xq9dS3JaGi6OjrzVsiVjmzTBUXMM2Zycfn7rNysiIsLf44lGN27M/ueeo23VqlxLT+dfv/1G42+/ZU9srNHxJJ+oCImIiNzEv1Qpfh0wgO+7dqWkiwu7YmIImjaN19etI+UOM1SL7dKlsXvQpTEREfsVk5jIqFWrWBwRAUAtLy++69qVpj4+BiezfXcbs5UXNEYoj6gIiYjIooMHeX7lSs4mJWECRj36KO+1aUMJJyejo9mkxRERjAkN5VRCgnVbZQ8PJgcH59kCuCpCeURFSEREAOKuXuXlX39leng4AFU8PfmmSxfaVatmbDAbszgigl7z53Nr+bgxz9PC3r3zpAxpsLSIiEgeKu3qyg/durF6wACqeHpyIj6e9j/9xJClS4m7etXoeDYhIzOTMaGht5UgwLrtxdBQMjIzCyyTipCIiEgutKtWjf3/+AejH30UEzA9PJzaX3zBooMHjY5W6G2Ojs5yOexWFuBkQgKbo6MLLJOKkIiISC6VcHJicocObHn2WWp5eXE2KYleCxbQc/58rWR/F/vPns3RfgX5M1QREhERuU9NfXzYPXIkrzVvjqPZzOKICGp/+SU/7N6tRVyvS05LY9bevTw5cyYvhIbm6JgK7u75nOr/02Dpe9BgaRERyYk9sbEMXbaMnTExALStWpVvOnfGv1Qpg5MVPIvFwtaTJ5keHs78AwdITE21Pufs4EBKRka2x5n4++6x42PGPPCt9LprLI+oCImISE6lZ2byaVgYb2zYwLX0dNyKFeO91q0Z9eijeTpHTmF14vJlftyzhxl79hB56ZJ1u3/JkgwODGRg/frsjo2l1/z5AFkGTRt115iK0D2oCImISG4dvXiRYcuXs+nECQAeq1yZ77p2pXbZsgYny3tJqaksiohgxp49rDt+3Lq9hJMTvWvXZlBgIM18fTGbTNbnsptHyMfDg0maR6jwURESEZH7kWmx8M3OnfxzzRoSU1NxcnDgtebN+VezZjg5OBgd74FkWixsPnGCGXv2sODgQa7cdOmrtb8/gxs0oEdAAMXvMuGkZpbOpbi4OF544QWWL1+O2WymZ8+eTJ48mRIlStzxmNjYWF599VXWrFlDYmIiNWvW5D//+Q89e/bM8fuqCImIyIM4GR/Pc7/8wi9HjwJQv1w5vuvalaCKFQ1OlnvHL12yXvo6fvmydXu1UqWsl76qlCxpWL6bFbki1KFDB2JiYvj6669JS0tjyJAhNGrUiNmzZ9/xmHbt2nH58mWmTJmCl5cXs2fPZsKECezYsYOHH344R++rIiQiIg/KYrEwZ/9+Rq9axcWrVzGbTIx97DHeatUKt2LFjI53V1dSU1l48CDTw8PZeP1SH4C7kxN96tRhcGAgTX18MN106aswKFJFKCIigtq1a7N9+3aCgoIACA0NpWPHjpw6dYqKd2jVJUqU4KuvvmLgwIHWbWXKlOGDDz5g2LBhOXpvFSEREckr55OSGBMaypz9+wGoXro007p0oaWfn7HBbpFpsbAxKorpe/aw8OBBktPSgL8HNLetWpXBgYF0r1WrUJe4nH5+OxZgpvsWFhZGyZIlrSUIoG3btpjNZv7880+eeuqpbI9r2rQp8+bNo1OnTpQsWZL58+dz7do1WrZsecf3SklJISUlxfp1wl1mwBQREcmNssWLM7tnT0Lq1uW5X37hr7g4Ws2YwciGDfmgbVs8XVwMzRcZF8eMPXv4cc8eTsTHW7fXKFOGwQ0aMKB+fXw8PQ1MmPdsogjFxsbi7e2dZZujoyOlS5cmNjb2jsfNnz+fPn36UKZMGRwdHXFzc2PJkiVUr179jsdMnDiRt956K8+yi4iI3KpLzZo8UaUK//rtN77euZOvd+5kxZEjfNWpE11q1izQLAkpKSw4cIDpe/aw5aalLTydna2Xvh6rXLnQXfrKK4YWoXHjxvHBBx/cdZ+IiIj7fv3XX3+dy5cv89tvv+Hl5cXPP/9M79692bx5M/Xq1cv2mPHjxzN27Fjr1wkJCfj4+Nx3BhERkex4urgwtXNn+taty7Bly4i8dImuc+cSUrcuk4ODKVu8eL69d0ZmJuujopgeHs7iiAiupqcDYDaZePL6pa9uNWviWogvfeUVQ8cInT9/nosXL951n6pVq/LTTz/x8ssvc+mmyZnS09NxcXFhwYIF2V4ai4yMpHr16uzfv586depYt7dt25bq1aszderUHGXUGCEREclvyWlpvLlhAx+HhZFpsVDG1ZXPOnQgpG7dPD0Tc+TiRWaEhzNz715O3jT0o5aXl/XSV6Ui8llnE2OEypYtS9kcTC7VpEkTLl++zM6dO2nYsCEA69atIzMzk8aNG2d7THJyMgDmW+YkcHBwIDMz8wGTi4iI5B23YsX435NP0rtOHZ5dupR9587Rf/FiZu/bx1edOj3QuJz4a9eYd+AAM/bs4feTJ63bS7q4EFK3LoMaNODRSpWK7KWve7GJu8bg79vnz549y9SpU623zwcFBVlvnz99+jRt2rThxx9/5NFHHyUtLY3atWtToUIFPvroI8qUKcPPP//Mq6++yooVK+jYsWOO3ldnhEREpCClZmTwv61beWfTJlIzMnB3cuJ/Tz7JiIYNMZtMOZqIMCMzk9+OHWPGnj0sOXSIazdd+gquXp1BDRrQtWZNXBxtYqjwfSlSt8/D3xMqjho1KsuEip999pl1QsWoqCj8/f1Zv3699a6wo0ePMm7cOLZs2cKVK1eoXr06r7zySpbb6e9FRUhERIxw8Px5hi5bxh+nTgHwRJUqPF27Nh9s3ZplaYrKHh5Mvr40xaELF6yXvk4nJlr3qV22rPXSV0Gu7G6kIleEjKIiJCIiRsnIzOSL7dsZv3atdS6fW5n4e/HSh0qX5mhcnHV7aVdXQurWZXBgIA0rVLC7S18qQnlERUhERIz218WL1P3qK1IyMu66nxnoWKMGgxs0oHONGjgX4Utf92ITg6VFRETk3k4lJt6zBAEs6N07z1Zvtxd5t8yriIiI5IuYm8b73E3K9UHRknMqQiIiIoVcTgc428tA6LykIiQiIlLINff1pbKHB3ca7mwCfDw8aO7rW5CxigQVIRERkULOwWxmcnAwwG1l6MbXk4KDb5tPSO5NPzEREREb0CMggIW9e9+2BEZlDw8WapD0fdNdYyIiIjaiR0AA3WrWvOfM0pJzKkIiIiI2xMFspqWfn9ExigxVSBEREbFbKkIiIiJit1SERERExG6pCImIiIjdUhESERERu6UiJCIiInZLRUhERETsloqQiIiI2C0VIREREbFbmln6HiwWCwAJCQkGJxEREZGcuvG5feNz/E5UhO4hMTERAB8fH4OTiIiISG4lJibi6el5x+dNlntVJTuXmZnJmTNncHd3x2Qy5dnrJiQk4OPjw8mTJ/G4ZSVhMYZ+J4WLfh+Fi34fhYt+H/dmsVhITEykYsWKmO+yKK3OCN2D2WymcuXK+fb6Hh4e+p+4kNHvpHDR76Nw0e+jcNHv4+7udiboBg2WFhEREbulIiQiIiJ2S0XIIM7OzkyYMAFnZ2ejo8h1+p0ULvp9FC76fRQu+n3kHQ2WFhEREbulM0IiIiJit1SERERExG6pCImIiIjdUhESERERu6UiZJAvvvgCPz8/XFxcaNy4Mdu2bTM6kl2aOHEijRo1wt3dHW9vb7p3787hw4eNjiXXvf/++5hMJl588UWjo9i106dPM2DAAMqUKYOrqyv16tVjx44dRseySxkZGbz++uv4+/vj6upKtWrVeOedd+65npbcmYqQAebNm8fYsWOZMGECu3btokGDBrRv355z584ZHc3ubNy4keeff54//viDNWvWkJaWRrt27UhKSjI6mt3bvn07X3/9NfXr1zc6il27dOkSjz/+OMWKFWPVqlUcPHiQjz/+mFKlShkdzS598MEHfPXVV0yZMoWIiAg++OAD/ve///H5558bHc1m6fZ5AzRu3JhGjRoxZcoU4O/1zHx8fHjhhRcYN26cwens2/nz5/H29mbjxo088cQTRsexW1euXOGRRx7hyy+/5L///S+BgYFMmjTJ6Fh2ady4cWzdupXNmzcbHUWAzp07U65cOb777jvrtp49e+Lq6spPP/1kYDLbpTNCBSw1NZWdO3fStm1b6zaz2Uzbtm0JCwszMJkAxMfHA1C6dGmDk9i3559/nk6dOmX5cyLGWLZsGUFBQTz99NN4e3vz8MMPM23aNKNj2a2mTZuydu1ajhw5AsCePXvYsmULHTp0MDiZ7dKiqwXswoULZGRkUK5cuSzby5Urx6FDhwxKJfD3mbkXX3yRxx9/nLp16xodx27NnTuXXbt2sX37dqOjCHDs2DG++uorxo4dy7///W+2b9/O6NGjcXJyYtCgQUbHszvjxo0jISGBWrVq4eDgQEZGBu+++y79+/c3OprNUhESue75559n//79bNmyxegoduvkyZOMGTOGNWvW4OLiYnQc4e9/IAQFBfHee+8B8PDDD7N//36mTp2qImSA+fPnM2vWLGbPnk2dOnUIDw/nxRdfpGLFivp93CcVoQLm5eWFg4MDZ8+ezbL97NmzlC9f3qBUMmrUKFasWMGmTZuoXLmy0XHs1s6dOzl37hyPPPKIdVtGRgabNm1iypQppKSk4ODgYGBC+1OhQgVq166dZVtAQACLFi0yKJF9e/XVVxk3bhx9+/YFoF69epw4cYKJEyeqCN0njREqYE5OTjRs2JC1a9dat2VmZrJ27VqaNGliYDL7ZLFYGDVqFEuWLGHdunX4+/sbHcmutWnThn379hEeHm59BAUF0b9/f8LDw1WCDPD444/fNqXEkSNHqFKlikGJ7FtycjJmc9aPbgcHBzIzMw1KZPt0RsgAY8eOZdCgQQQFBfHoo48yadIkkpKSGDJkiNHR7M7zzz/P7NmzWbp0Ke7u7sTGxgLg6emJq6urwensj7u7+23js4oXL06ZMmU0bssgL730Ek2bNuW9996jd+/ebNu2jW+++YZvvvnG6Gh2qUuXLrz77rv4+vpSp04ddu/ezSeffMKzzz5rdDSbpdvnDTJlyhQ+/PBDYmNjCQwM5LPPPqNx48ZGx7I7JpMp2+0//PADgwcPLtgwkq2WLVvq9nmDrVixgvHjx3P06FH8/f0ZO3Ysw4cPNzqWXUpMTOT1119nyZIlnDt3jooVKxISEsIbb7yBk5OT0fFskoqQiIiI2C2NERIRERG7pSIkIiIidktFSEREROyWipCIiIjYLRUhERERsVsqQiIiImK3VIRERETEbqkIiUi2WrZsyYsvvmh0jNuYTCZ+/vlno2PkmzfffJPAwECjY4jYDRUhEcnW4sWLeeedd6xf+/n5FejszncqBDExMXTo0KHAcohI0aa1xkQkW6VLl86X101NTX2gpQDKly+fh2nsR1paGsWKFTM6hkihozNCIpKtmy+NtWzZkhMnTvDSSy9hMpmyrNG2ZcsWmjdvjqurKz4+PowePZqkpCTr835+frzzzjs888wzeHh4MGLECAD+9a9/UaNGDdzc3KhatSqvv/46aWlpAEyfPp233nqLPXv2WN9v+vTpwO2Xxvbt20fr1q1xdXWlTJkyjBgxgitXrlifHzx4MN27d+ejjz6iQoUKlClThueff976Xtm5cTZq5syZ+Pn54enpSd++fUlMTMzyfd16hiwwMJA333zT+rXJZOLrr7+mc+fOuLm5ERAQQFhYGH/99RctW7akePHiNG3alMjIyNsyfP311/j4+ODm5kbv3r2Jj4/P8vy3335LQEAALi4u1KpViy+//NL6XFRUFCaTiXnz5tGiRQtcXFyYNWvWHb9fEXumIiQi97R48WIqV67M22+/TUxMDDExMQBERkYSHBxMz5492bt3L/PmzWPLli2MGjUqy/EfffQRDRo0YPfu3bz++uvA3yvNT58+nYMHDzJ58mSmTZvGp59+CkCfPn14+eWXqVOnjvX9+vTpc1uupKQk2rdvT6lSpdi+fTsLFizgt99+u+39169fT2RkJOvXr2fGjBlMnz7dWqzuJDIykp9//pkVK1awYsUKNm7cyPvvv5/rn92NEhgeHk6tWrXo168fI0eOZPz48ezYsQOLxXJb3r/++ov58+ezfPlyQkND2b17N//4xz+sz8+aNYs33niDd999l4iICN577z1ef/11ZsyYkeV1xo0bx5gxY4iIiKB9+/a5zi5iFywiItlo0aKFZcyYMdavq1SpYvn000+z7DN06FDLiBEjsmzbvHmzxWw2W65evWo9rnv37vd8vw8//NDSsGFD69cTJkywNGjQ4Lb9AMuSJUssFovF8s0331hKlSpluXLlivX5X375xWI2my2xsbEWi8ViGTRokKVKlSqW9PR06z5PP/20pU+fPnfMMmHCBIubm5slISHBuu3VV1+1NG7c2Pp1dj+PBg0aWCZMmJAl62uvvWb9OiwszAJYvvvuO+u2OXPmWFxcXLK8t4ODg+XUqVPWbatWrbKYzWZLTEyMxWKxWKpVq2aZPXt2lvd+5513LE2aNLFYLBbL8ePHLYBl0qRJd/weReRvGiMkIvdtz5497N27N8tlF4vFQmZmJsePHycgIACAoKCg246dN28en332GZGRkVy5coX09HQ8PDxy9f4RERE0aNCA4sWLW7c9/vjjZGZmcvjwYcqVKwdAnTp1cHBwsO5ToUIF9u3bd9fX9vPzw93dPcsx586dy1U+gPr161v/+0aeevXqZdl27do1EhISrN+/r68vlSpVsu7TpEkT6/fk7u5OZGQkQ4cOZfjw4dZ90tPT8fT0zPLe2f3cRSQrFSERuW9Xrlxh5MiRjB49+rbnfH19rf99c1EBCAsLo3///rz11lu0b98eT09P5s6dy8cff5wvOW8dJGwymcjMzHygY8xmMxaLJcs+2Y07uvl1boytym7bvfLccGP807Rp02jcuHGW524ue3D7z11EbqciJCI54uTkREZGRpZtjzzyCAcPHqR69eq5eq3ff/+dKlWq8J///Me67cSJE/d8v1sFBAQwffp0kpKSrB/6W7duxWw2U7NmzVxlyq2yZctax0oBJCQkcPz48Tx57ejoaM6cOUPFihUB+OOPP6zfU7ly5ahYsSLHjh2jf//+efJ+IvZMg6VFJEf8/PzYtGkTp0+f5sKFC8Dfd379/vvvjBo1ivDwcI4ePcrSpUtvG/x7q4ceeojo6Gjmzp1LZGQkn332GUuWLLnt/Y4fP054eDgXLlwgJSXlttfp378/Li4uDBo0iP3797N+/XpeeOEFBg4caL0MlV9at27NzJkz2bx5M/v27WPQoEG3nZG5Xze+pz179rB582ZGjx5N7969rVMHvPXWW0ycOJHPPvuMI0eOsG/fPn744Qc++eSTPHl/EXuiIiQiOfL2228TFRVFtWrVKFu2LPD3+JeNGzdy5MgRmjdvzsMPP8wbb7xhPZNxJ127duWll15i1KhRBAYG8vvvv1vvJruhZ8+eBAcH06pVK8qWLcucOXNuex03NzdWr15NXFwcjRo1olevXrRp04YpU6bk3Td+B+PHj6dFixZ07tyZTp060b17d6pVq5Ynr129enV69OhBx44dadeuHfXr189ye/ywYcP49ttv+eGHH6hXrx4tWrRg+vTp+Pv758n7i9gTk+XWi9wiIiIidkJnhERERMRuqQiJiIiI3VIREhEREbulIiQiIiJ2S0VIRERE7JaKkIiIiNgtFSERERGxWypCIiIiYrdUhERERMRuqQiJiIiI3VIREhEREbulIiQiIiJ26/8BzuLHz9YIt3oAAAAASUVORK5CYII=",
      "text/plain": [
       "<Figure size 640x480 with 1 Axes>"
      ]
     },
     "metadata": {},
     "output_type": "display_data"
    }
   ],
   "source": [
    "df = pd.DataFrame(qpu_job.metrics())\n",
    "df.sort_values(by=[\"iteration_number\"], inplace=True)\n",
    "\n",
    "plt.plot(df[\"iteration_number\"], df[\"expval\"], \"-o\", color=\"teal\")\n",
    "plt.xlabel(\"iteration number\")\n",
    "plt.ylabel(\"expectation value\")\n",
    "plt.title(\"QPU results\")\n",
    "plt.show()"
   ]
  },
  {
   "cell_type": "code",
   "execution_count": null,
   "metadata": {},
   "outputs": [],
   "source": []
  },
  {
   "cell_type": "markdown",
   "metadata": {},
   "source": [
    "<div class=\"alert alert-block alert-info\">\n",
    "    <b>Note:</b> Charges shown are estimates based on your Amazon Braket simulator and quantum processing unit (QPU) task usage. \n",
    "    Estimated charges shown may differ from your actual charges. \n",
    "    Estimated charges do not factor in any discounts or credits, and you may experience additional charges based on your use of other services such as Amazon Elastic Compute Cloud (Amazon EC2)\n",
    "    Estimated cost to run this example is $55 USD.\n",
    "</div>"
   ]
  },
  {
   "cell_type": "code",
   "execution_count": null,
   "metadata": {},
   "outputs": [
    {
     "name": "stdout",
     "output_type": "stream",
     "text": [
      "Note: Charges shown are estimates based on your Amazon Braket simulator and quantum processing unit (QPU) task usage. Estimated charges shown may differ from your actual charges. Estimated charges do not factor in any discounts or credits, and you may experience additional charges based on your use of other services such as Amazon Elastic Compute Cloud (Amazon EC2).\n",
      "Estimated cost to run this example: 72.011 USD\n"
     ]
    }
   ],
   "source": [
<<<<<<< HEAD
    "print(\n",
    "    \"Note: Charges shown are estimates based on your Amazon Braket simulator and quantum processing unit (QPU) task usage. Estimated charges shown may differ from your actual charges. Estimated charges do not factor in any discounts or credits, and you may experience additional charges based on your use of other services such as Amazon Elastic Compute Cloud (Amazon EC2).\"\n",
    ")\n",
=======
>>>>>>> ac2ea5a4
    "print(\n",
    "    \"Note: Charges shown are estimates based on your Amazon Braket simulator and quantum processing unit (QPU) task usage. Estimated charges shown may differ from your actual charges. Estimated charges do not factor in any discounts or credits, and you may experience additional charges based on your use of other services such as Amazon Elastic Compute Cloud (Amazon EC2).\",\n",
    ")\n",
    "print(\n",
    "    f\"Estimated cost to run this example: {t.qpu_tasks_cost() + t.simulator_tasks_cost():.2f} USD\",\n",
    ")"
   ]
  },
  {
   "cell_type": "markdown",
   "metadata": {},
   "source": [
    "## Conclusion\n",
    "\n",
    "In this tutorial, we showed how to migrate from local Python functions to running algorithms on simulators and QPUs on Amazon Braket.\n",
    "We adapted the simple example of rotating a qubit using gradient descent, running this on both a\n",
    "local simulator and a real QPU. \n",
    "Using Amazon Braket Hybrid Jobs allowed us to run algorithms asynchronously, scale classical compute using AWS, and obtain priority access to the selected QPU for the duration of our algorithm."
   ]
  }
 ],
 "metadata": {
  "kernelspec": {
   "display_name": "3.10.10",
   "language": "python",
   "name": "python3"
  },
  "language_info": {
   "codemirror_mode": {
    "name": "ipython",
    "version": 3
   },
   "file_extension": ".py",
   "mimetype": "text/x-python",
   "name": "python",
   "nbconvert_exporter": "python",
   "pygments_lexer": "ipython3",
   "version": "3.10.10"
  }
 },
 "nbformat": 4,
 "nbformat_minor": 4
}<|MERGE_RESOLUTION|>--- conflicted
+++ resolved
@@ -646,12 +646,6 @@
     }
    ],
    "source": [
-<<<<<<< HEAD
-    "print(\n",
-    "    \"Note: Charges shown are estimates based on your Amazon Braket simulator and quantum processing unit (QPU) task usage. Estimated charges shown may differ from your actual charges. Estimated charges do not factor in any discounts or credits, and you may experience additional charges based on your use of other services such as Amazon Elastic Compute Cloud (Amazon EC2).\"\n",
-    ")\n",
-=======
->>>>>>> ac2ea5a4
     "print(\n",
     "    \"Note: Charges shown are estimates based on your Amazon Braket simulator and quantum processing unit (QPU) task usage. Estimated charges shown may differ from your actual charges. Estimated charges do not factor in any discounts or credits, and you may experience additional charges based on your use of other services such as Amazon Elastic Compute Cloud (Amazon EC2).\",\n",
     ")\n",
