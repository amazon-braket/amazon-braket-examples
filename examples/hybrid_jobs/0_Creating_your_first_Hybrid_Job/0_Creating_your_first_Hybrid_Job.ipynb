{
 "cells": [
  {
   "cell_type": "markdown",
   "metadata": {},
   "source": [
    "# Creating your first Hybrid Job\n",
    "\n",
    "\n",
    "This tutorial provides an introduction to running hybrid quantum-classical algorithms using\n",
    "PennyLane on Amazon Braket . With Amazon Braket, you gain access to both real quantum devices and\n",
    "scalable classical compute, enabling you to push the boundaries of your algorithm.\n",
    "\n",
    "In this tutorial, we'll walk through how to create your first hybrid quantum-classical algorithms on AWS.\n",
    "With a single line of code, we'll see how to scale from PennyLane simulators on your laptop to running full-scale experiments on AWS that leverage both powerful classical compute and quantum devices.\n",
    "You'll gain understanding of the hybrid jobs queue, including QPU priority queuing, and learn how to scale classical resources for resource-intensive tasks. \n",
    "We hope these tools will empower you to start experimenting today with hybrid quantum algorithms!\n",
    "\n",
    "\n",
    "\n",
    "## Amazon Braket Hybrid Jobs\n",
    "\n",
    "Amazon Braket Hybrid Jobs offers a way for you to run hybrid quantum-classical algorithms that\n",
    "require both classical resources and quantum processing units (QPUs). Hybrid Jobs is designed to\n",
    "spin up the requested classical compute, run your algorithm, and release the instances after\n",
    "completion so you only pay for what you use. This workflow is ideal for long-running iterative\n",
    "algorithms involving both classical and quantum resources. Simply package up your code into a single\n",
    "function, create a hybrid job with a single line of code, and Braket will schedule it to run as soon\n",
    "as possible without interruption.\n",
    "\n",
    "Hybrid jobs have a separate queue from quantum tasks, so once your algorithm starts running, it will\n",
    "not be interrupted by variations in the quantum task queue. This helps your long-running algorithms\n",
    "run efficiently and predictably. Any quantum tasks created from a running hybrid job will be run\n",
    "before any other quantum tasks in the queue. This is particularly beneficial for iterative hybrid\n",
    "algorithms where subsequent tasks depend on the outcomes of prior quantum tasks. Examples of such\n",
    "algorithms include the Quantum Approximate Optimization Algorithm (QAOA), Variational Quantum\n",
    "Eigensolver (VQE), or Quantum Machine Learning (QML). You can also monitor your algorithm's progress in near-real\n",
    "time, enabling you to keep track of costs, budget, or custom metrics such as training loss or\n",
    "expectation values.\n",
    "\n",
    "Importantly, on specific QPUs, running your algorithm in Hybrid Jobs benefits from [parametric compilation](https://docs.aws.amazon.com/braket/latest/developerguide/braket-jobs-parametric-compilation.html). \n",
    "This reduces the overhead associated with the computationally expensive compilation step by compiling a circuit only once and not for every iteration in your hybrid algorithm. \n",
    "This reduces the total runtime for many variational algorithms by up to 10x.\n",
    "For long-running hybrid jobs, Braket automatically uses the updated calibration data from the hardware provider when compiling your circuit to ensure the highest quality results.\n",
    "\n",
    "## Getting started with PennyLane\n",
    "\n",
    "\n",
    "Let’s setup an algorithm that makes use of both classical and quantum resources. We adapt the [PennyLane qubit rotation tutorial](https://pennylane.ai/qml/demos/tutorial_qubit_rotation).\n",
    "\n",
    "First, we define a quantum simulator to run the algorithm on. In this example, we will use the Braket local simulator before moving onto a QPU."
   ]
  },
  {
   "cell_type": "code",
   "execution_count": 1,
   "metadata": {},
   "outputs": [],
   "source": [
    "import pennylane as qml\n",
    "from pennylane import numpy as np\n",
    "\n",
    "device = qml.device(\"braket.local.qubit\", wires=1)"
   ]
  },
  {
   "cell_type": "markdown",
   "metadata": {},
   "source": [
    "Now we define a circuit with two rotation gates and measure the expectation value in the $Z$-basis"
   ]
  },
  {
   "cell_type": "code",
   "execution_count": 2,
   "metadata": {},
   "outputs": [],
   "source": [
    "@qml.qnode(device)\n",
    "def circuit(params):\n",
    "    qml.RX(params[0], wires=0)\n",
    "    qml.RY(params[1], wires=0)\n",
    "    return qml.expval(qml.PauliZ(0))"
   ]
  },
  {
   "cell_type": "markdown",
   "metadata": {},
   "source": [
    "Finally, we create a classical-quantum loop that uses gradient descent to minimize the expectation value.\n",
    "\n",
    "We add the ``log_metric`` function from Braket to record the training progress (see [metrics\n",
    "documentation](https://amazon-braket-sdk-python.readthedocs.io/en/stable/_apidoc/braket.jobs.metrics.html)).\n",
    "When running on AWS, ``log_metric`` records the metrics in [Amazon CloudWatch](https://aws.amazon.com/cloudwatch/), which is accessible\n",
    "through the Braket console page or the Braket SDK. When running locally on your laptop,\n",
    "``log_metric`` prints the iteration numbers.\n",
    "\n"
   ]
  },
  {
   "cell_type": "code",
   "execution_count": 3,
   "metadata": {},
   "outputs": [],
   "source": [
    "from braket.jobs.metrics import log_metric\n",
    "\n",
    "\n",
    "def qubit_rotation(num_steps=10, stepsize=0.5):\n",
    "    opt = qml.GradientDescentOptimizer(stepsize=stepsize)\n",
    "    params = np.array([0.5, 0.75])\n",
    "\n",
    "    for i in range(num_steps):\n",
    "        # update the circuit parameters\n",
    "        params = opt.step(circuit, params)\n",
    "        expval = circuit(params)\n",
    "\n",
    "        log_metric(metric_name=\"expval\", iteration_number=i, value=expval)\n",
    "\n",
    "    return params"
   ]
  },
  {
   "cell_type": "markdown",
   "metadata": {},
   "source": [
    "To run the entire algorithm, we call the `qubit_rotation`` function to see that it runs correctly."
   ]
  },
  {
   "cell_type": "code",
   "execution_count": 4,
   "metadata": {},
   "outputs": [
    {
     "name": "stdout",
     "output_type": "stream",
     "text": [
      "Metrics - timestamp=1700084056.91118; expval=0.38894534132396147; iteration_number=0;\n",
      "Metrics - timestamp=1700084056.9852457; expval=0.12290715413453956; iteration_number=1;\n",
      "Metrics - timestamp=1700084057.0590365; expval=-0.09181374013482171; iteration_number=2;\n",
      "Metrics - timestamp=1700084057.128326; expval=-0.2936094099948542; iteration_number=3;\n",
      "Metrics - timestamp=1700084057.1863492; expval=-0.5344079938678078; iteration_number=4;\n"
     ]
    },
    {
     "data": {
      "text/plain": [
       "tensor([0.67679672, 2.32609342], requires_grad=True)"
      ]
     },
     "execution_count": 4,
     "metadata": {},
     "output_type": "execute_result"
    }
   ],
   "source": [
    "qubit_rotation(5, stepsize=0.5)"
   ]
  },
  {
   "cell_type": "markdown",
   "metadata": {},
   "source": [
    "Great! We see the expectation value change with each iteration number and the final parameters were returned as a list. Now, instead of running on our laptop, let’s submit this same function to be run on AWS."
   ]
  },
  {
   "cell_type": "markdown",
   "metadata": {},
   "source": [
    "## Running as a hybrid job\n",
    "\n",
    "You can execute long-running algorithms asynchronously with Amazon Braket Hybrid Jobs, \n",
    "which fully manages the classical infrastructure so you can focus on the algorithm. For example, you\n",
    "can train a larger circuit, or increase the number of iterations. Note that each hybrid job has\n",
    "at least a one minute startup time since it creates a containerized environment on Amazon EC2. So\n",
    "for very short workloads, such as a single circuit or a batch of circuits, it may suffice for you to\n",
    "use quantum tasks.\n",
    "\n",
    "We now show how you can go from running your local Python function to running it as a hybrid job.\n",
    "\n",
    "<div class=\"alert alert-block alert-info\">\n",
    "    <b>Note:</b> Only Python 3.10 is supported by default. For other versions, you may use hybrid job scripts, or specify a custom container image from Amazon Elastic Container Registry (ECR) (see \n",
    "<a href=\"https://docs.aws.amazon.com/braket/latest/developerguide/braket-jobs-byoc.html\">containers documentation</a>).\n",
    "</div>\n",
    "\n",
    "\n",
    "The first step to creating a hybrid job is to annotate which function you want to run with the\n",
    "`@hybrid_job` decorator. Then you create the job by invoking the function as you would for normal\n",
    "Python functions. However, the decorated function returns the hybrid job handle rather than the\n",
    "result of the function. To retrieve the results after it has been completed, use `job.result()`.\n",
    "\n",
    "For algorithms that do not need priority queueing or scheduling for on-demand QPUs, you may specify the device as `local:<provider>/<simulator>` or simply `None`. For example, when using a simulator that runs on the same classical host alongside the rest of your algorithm, such as the PennyLane Lightning CPU/GPU simulators, you may set `device=\"local:pennylane/lightning.qubit\"`.  \n",
    "\n",
    "\n",
    "The required device argument in the `@hybrid_job` decorator specifies the QPU that the hybrid job\n",
    "will have priority access to.\n",
    "The device string you give is accessible in the hybrid job instance as the environment variable ``\"AMZN_BRAKET_DEVICE_ARN\"``.\n",
    "In the following code, we annotate the `qubit_rotation` function from above.\n"
   ]
  },
  {
   "cell_type": "code",
   "execution_count": 5,
   "metadata": {},
   "outputs": [],
   "source": [
    "from braket.jobs import hybrid_job\n",
    "\n",
    "\n",
    "@hybrid_job(device=\"local:braket/default\")\n",
    "def qubit_rotation_hybrid_job(num_steps=1, stepsize=0.5):\n",
    "    device = qml.device(\"braket.local.qubit\", wires=1)\n",
    "\n",
    "    @qml.qnode(device)\n",
    "    def circuit(params):\n",
    "        qml.RX(params[0], wires=0)\n",
    "        qml.RY(params[1], wires=0)\n",
    "        return qml.expval(qml.PauliZ(0))\n",
    "\n",
    "    opt = qml.GradientDescentOptimizer(stepsize=stepsize)\n",
    "    params = np.array([0.5, 0.75])\n",
    "\n",
    "    for i in range(num_steps):\n",
    "        # update the circuit parameters\n",
    "        params = opt.step(circuit, params)\n",
    "        expval = circuit(params)\n",
    "\n",
    "        log_metric(metric_name=\"expval\", iteration_number=i, value=expval)\n",
    "\n",
    "    return params"
   ]
  },
  {
   "cell_type": "markdown",
   "metadata": {},
   "source": [
    "Now we create a hybrid job by calling the function as usual. This returns an `AwsQuantumJob` object that contains the device ARN, region, and job name."
   ]
  },
  {
   "cell_type": "code",
   "execution_count": 6,
   "metadata": {},
   "outputs": [
    {
     "name": "stdout",
     "output_type": "stream",
     "text": [
      "AwsQuantumJob('arn':'arn:aws:braket:us-west-2:318845237731:job/qubit-rotation-hybrid-job-1700084057462')\n"
     ]
    }
   ],
   "source": [
    "job = qubit_rotation_hybrid_job(num_steps=10, stepsize=0.5)\n",
    "print(job)"
   ]
  },
  {
   "cell_type": "markdown",
   "metadata": {},
   "source": [
    "The hybrid job automatically captures the function arguments as [hyperparameters](https://docs.aws.amazon.com/braket/latest/developerguide/braket-jobs-hyperparameters.html).\n",
    "In this case, we set `num_steps = 10` and `stepsize = 0.5` as the hyperparameters."
   ]
  },
  {
   "cell_type": "markdown",
   "metadata": {},
   "source": [
    "We can check the status with:"
   ]
  },
  {
   "cell_type": "code",
   "execution_count": 7,
   "metadata": {},
   "outputs": [
    {
     "data": {
      "text/plain": [
       "'QUEUED'"
      ]
     },
     "execution_count": 7,
     "metadata": {},
     "output_type": "execute_result"
    }
   ],
   "source": [
    "job.state()"
   ]
  },
  {
   "cell_type": "markdown",
   "metadata": {},
   "source": [
    "Once the hybrid job starts, it will change the status to `RUNNING`. We can also check the hybrid job status in the Braket console.\n",
    "\n",
    "We can monitor the metrics in near-real time in the [Braket console page](https://console.aws.amazon.com/braket/) as shown below. \n",
    "\n",
    "![Training to minimize an expectation value.](console_figures/expval.png)"
   ]
  },
  {
   "cell_type": "markdown",
   "metadata": {},
   "source": [
    "After the hybrid job completes, we can get the results with `job.result()`. For this example, it should take approximately 2 minutes."
   ]
  },
  {
   "cell_type": "code",
   "execution_count": 8,
   "metadata": {},
   "outputs": [
    {
     "data": {
      "text/plain": [
       "{'result': tensor([0.03642036, 3.10081929], requires_grad=True)}"
      ]
     },
     "execution_count": 8,
     "metadata": {},
     "output_type": "execute_result"
    }
   ],
   "source": [
    "job.result()"
   ]
  },
  {
   "cell_type": "markdown",
   "metadata": {},
   "source": [
    "Any objects in the return statement are automatically captured by Braket. Note that the objects returned by the function must be a tuple with each element being serializable as text. \n",
    "\n",
    "Additionally, we can plot the metrics recording during the algorithm. Below we show the expectation value decreases with each iteration as expected."
   ]
  },
  {
   "cell_type": "code",
   "execution_count": 13,
   "metadata": {},
   "outputs": [
    {
     "name": "stdout",
     "output_type": "stream",
     "text": [
      "{'timestamp': [1700084189.268808, 1700084189.3246114, 1700084189.3840628, 1700084189.1557567, 1700084189.2123241, 1700084188.8748374, 1700084188.9313, 1700084188.9881024, 1700084189.0439024, 1700084189.099711], 'expval': [-0.9771543186187628, -0.9940804663947356, -0.9985062848699056, -0.7715298984378987, -0.9193547392516985, 0.38894534132396147, 0.12290715413453956, -0.09181374013482171, -0.2936094099948542, -0.5344079938678078], 'iteration_number': [7.0, 8.0, 9.0, 5.0, 6.0, 0.0, 1.0, 2.0, 3.0, 4.0]}\n"
     ]
    }
   ],
   "source": [
    "# May need to wait a bit before metrics show up\n",
    "# If metrics aren't there, try again after 5 seconds\n",
    "import time\n",
    "\n",
    "time.sleep(10)\n",
    "print(job.metrics())"
   ]
  },
  {
   "cell_type": "code",
   "execution_count": 14,
   "metadata": {},
   "outputs": [
    {
     "data": {
      "image/png": "iVBORw0KGgoAAAANSUhEUgAAAkIAAAHHCAYAAABTMjf2AAAAOXRFWHRTb2Z0d2FyZQBNYXRwbG90bGliIHZlcnNpb24zLjguMCwgaHR0cHM6Ly9tYXRwbG90bGliLm9yZy81sbWrAAAACXBIWXMAAA9hAAAPYQGoP6dpAABX0klEQVR4nO3deVxU9cLH8c8MyKYCooCiKC6Vu5aYuZtQlm1mlpk3zTR7urlly9XK1KxoV8vKsm56y8q0zWvmzdwXctfcLdRcQc0EBRVhzvPHybGRRcCBwzDf9+s1L2bOnDPzHXyey7czv9/v2AzDMBARERHxQnarA4iIiIhYRUVIREREvJaKkIiIiHgtFSERERHxWipCIiIi4rVUhERERMRrqQiJiIiI11IREhEREa+lIiQiIiJeS0VIRHKIiYnhgQcesOS9x4wZg81ms+S9ywKbzcaYMWOsjiHiMVSERLzI5s2b6dGjB7Vq1SIgIIDq1atzww038Pbbb1sdzS3effddpk6danWMUmXlypWMGTOGEydOWB1FpFRSERLxEitXriQ2NpZNmzbx0EMPMWnSJAYMGIDdbmfixIku++7cuZMpU6ZYlLToVIRyWrlyJWPHjlUREsmDr9UBRKRkvPjii4SEhLBmzRpCQ0Ndnjty5IjLY39//xJMVrqdOXMGPz8/7PaC/XdjVlYWDocDPz+/Yk4mIu6gM0IiXiIpKYlGjRrlKEEAERERLo8vHiM0depUbDYby5cvZ8iQIYSHhxMaGsrDDz9MZmYmJ06coE+fPlSqVIlKlSrx1FNPYRiG8/jFixdjs9lYvHixy/vs3bsXm812ybM4H3/8MZ07dyYiIgJ/f38aNmzIe++9lyPz1q1bWbJkCTabDZvNRqdOnZzP7969m7vvvpuwsDCCgoK47rrr+P77711e43zOL774gmeffZbq1asTFBREWlparrnO53/99deZMGECdevWxd/fn23btgGwY8cOevToQVhYGAEBAcTGxjJ79myX1zh37hxjx47liiuuICAggMqVK9OuXTvmz5/v3KdTp04un+W8Bx54gJiYmDx/b2PGjOHJJ58EoHbt2s7fy969ewGYP38+7dq1IzQ0lAoVKnDVVVfx9NNP5/l6ImWRzgiJeIlatWqRmJjIli1baNy4cZFeY/DgwVStWpWxY8fy888/88EHHxAaGsrKlSupWbMmL730EnPnzuW1116jcePG9OnTxy3Z33vvPRo1asTtt9+Or68v//3vf/nnP/+Jw+Hg0UcfBWDChAkMHjyYChUq8MwzzwAQGRkJQEpKCm3atCEjI4MhQ4ZQuXJlpk2bxu23386sWbO48847Xd5v3Lhx+Pn58cQTT3D27NlLnt35+OOPOXPmDAMHDsTf35+wsDC2bt1K27ZtqV69OiNGjKB8+fJ8+eWXdOvWja+++sr5nmPGjCEhIYEBAwZw7bXXkpaWxtq1a1m/fj033HDDZf3eunfvzq5du/j8888ZP348VapUASA8PJytW7dy66230rRpU55//nn8/f357bffWLFixWW9p4jHMUTEK/z444+Gj4+P4ePjY7Ru3dp46qmnjP/9739GZmZmjn1r1apl9O3b1/n4448/NgCjS5cuhsPhcG5v3bq1YbPZjP/7v/9zbsvKyjJq1KhhdOzY0blt0aJFBmAsWrTI5X327NljAMbHH3/s3DZ69Gjj4v9pysjIyJGxS5cuRp06dVy2NWrUyOV9zxs2bJgBGMuWLXNuO3nypFG7dm0jJibGyM7OdslZp06dXN/zYufzBwcHG0eOHHF5Li4uzmjSpIlx5swZ5zaHw2G0adPGuOKKK5zbmjVrZtxyyy35vk/Hjh1z/Vx9+/Y1atWq5bINMEaPHu18/NprrxmAsWfPHpf9xo8fbwDG0aNH8/+QImWcvhoT8RI33HADiYmJ3H777WzatIlXX32VLl26UL169Rxf1+Slf//+LlPbW7VqhWEY9O/f37nNx8eH2NhYdu/e7bbsgYGBzvupqakcO3aMjh07snv3blJTUy95/Ny5c7n22mtp166dc1uFChUYOHAge/fudX6VdV7fvn1d3vNS7rrrLsLDw52Pjx8/zsKFC7nnnns4efIkx44d49ixY/zxxx906dKFX3/9lYMHDwIQGhrK1q1b+fXXXwv8fu5w/ivS7777DofDUaLvLVKaqAiJeJGWLVvy9ddf8+eff7J69WpGjhzJyZMn6dGjR44ykJuaNWu6PA4JCQEgOjo6x/Y///zTbblXrFhBfHw85cuXJzQ0lPDwcOdYloIUod9//52rrroqx/YGDRo4n/+72rVrFyrfxfv/9ttvGIbBqFGjCA8Pd7mNHj0auDBA/fnnn+fEiRNceeWVNGnShCeffJJffvmlUO9fFD179qRt27YMGDCAyMhI7r33Xr788kuVIvE6GiMk4oX8/Pxo2bIlLVu25Morr6Rfv37MnDnT+Uc6Lz4+PgXebvxtsHReCyRmZ2dfMmtSUhJxcXHUr1+fN998k+joaPz8/Jg7dy7jx48vlj/chTkblNv+5zM98cQTdOnSJddj6tWrB0CHDh1ISkriu+++48cff+TDDz9k/PjxTJ48mQEDBgDm7+/vv8/zCvL7yy/z0qVLWbRoEd9//z3z5s1jxowZdO7cmR9//DHPf2uRskZFSMTLxcbGAnD48OFie49KlSoB5FjL5uIzMbn573//y9mzZ5k9e7bLGalFixbl2DevwlWrVi127tyZY/uOHTucz7tTnTp1AChXrhzx8fGX3D8sLIx+/frRr18/Tp06RYcOHRgzZoyzCFWqVCnXrxoL8vvLb5Vuu91OXFwccXFxvPnmm7z00ks888wzLFq0qEC5RcoCfTUm4iUWLVqU61mFuXPnAuT61ZG71KpVCx8fH5YuXeqy/d13373ksefPTPw9e2pqKh9//HGOfcuXL5/rwoFdu3Zl9erVJCYmOrelp6fzwQcfEBMTQ8OGDQv6UQokIiKCTp068f777+daMI8ePeq8/8cff7g8V6FCBerVq8fZs2ed2+rWrcuOHTtcjtu0aVOBZniVL18eyFlCjx8/nmPf5s2bA7i8t0hZpzNCIl5i8ODBZGRkcOedd1K/fn0yMzNZuXIlM2bMICYmhn79+hXbe4eEhHD33Xfz9ttvY7PZqFu3LnPmzMmxkGNubrzxRvz8/Ljtttt4+OGHOXXqFFOmTCEiIiJHyWjRogXvvfceL7zwAvXq1SMiIoLOnTszYsQIPv/8c26++WaGDBlCWFgY06ZNY8+ePXz11VcFXiyxMN555x3atWtHkyZNeOihh6hTpw4pKSkkJiZy4MABNm3aBEDDhg3p1KkTLVq0ICwsjLVr1zJr1iwGDRrkfK0HH3yQN998ky5dutC/f3+OHDnC5MmTadSoUZ5rHP39dwLwzDPPcO+991KuXDluu+02nn/+eZYuXcott9xCrVq1OHLkCO+++y41atRwGVQuUuZZOWVNRErODz/8YDz44ING/fr1jQoVKhh+fn5GvXr1jMGDBxspKSku++Y1fX7NmjUu+52f6n7xFOy+ffsa5cuXd9l29OhR46677jKCgoKMSpUqGQ8//LCxZcuWAk2fnz17ttG0aVMjICDAiImJMV555RXj3//+d45p4cnJycYtt9xiVKxY0QBcppwnJSUZPXr0MEJDQ42AgADj2muvNebMmePyPuenz8+cOfNSv07DMC5Mn3/ttddyfT4pKcno06ePUbVqVaNcuXJG9erVjVtvvdWYNWuWc58XXnjBuPbaa43Q0FAjMDDQqF+/vvHiiy/mWNbg008/NerUqWP4+fkZzZs3N/73v/8VaPq8YRjGuHHjjOrVqxt2u935O1uwYIFxxx13GFFRUYafn58RFRVl9OrVy9i1a1eBPrtIWWEzjFzOlYuIiIh4AY0REhEREa+lIiQiIiJeS0VIREREvJaKkIiIiHgtFSERERHxWipCIiIi4rW0oOIlOBwODh06RMWKFfNdql5ERERKD8MwOHnyJFFRUfkumqoidAmHDh3KcWVtERER8Qz79++nRo0aeT6vInQJFStWBMxfZHBwsMVpREREpCDS0tKIjo52/h3Pi4rQJZz/Oiw4OFhFSERExMNcaliLBkuLiIiI11IREhEREa+lIiQiIiJeS0VIREREvJaKkIiIiHgtFSERERHxWipCIiIi4rU8rgi98847xMTEEBAQQKtWrVi9enWBjvviiy+w2Wx069ateAOKiIiIx/CoIjRjxgyGDx/O6NGjWb9+Pc2aNaNLly4cOXIk3+P27t3LE088Qfv27UsoqYiIiHgCjypCb775Jg899BD9+vWjYcOGTJ48maCgIP7973/neUx2dja9e/dm7Nix1KlTpwTT5sORDSmLYe/n5k9HttWJREREvJLHFKHMzEzWrVtHfHy8c5vdbic+Pp7ExMQ8j3v++eeJiIigf//+BXqfs2fPkpaW5nJzq/1fw+wYWHA9rLzP/Dk7xtwuIiIiJcpjitCxY8fIzs4mMjLSZXtkZCTJycm5HrN8+XI++ugjpkyZUuD3SUhIICQkxHlz65Xn938Ny3pAxgHX7RkHze0qQyIiIiXKY4pQYZ08eZL777+fKVOmUKVKlQIfN3LkSFJTU523/fv3uyeQIxvWDQWMXJ78a9u6YfqaTEREpAR5zNXnq1Spgo+PDykpKS7bU1JSqFq1ao79k5KS2Lt3L7fddptzm8PhAMDX15edO3dSt27dHMf5+/vj7+/v5vTA0WU5zwS5MCBjv7lfZCf3v7+IiIjk4DFnhPz8/GjRogULFixwbnM4HCxYsIDWrVvn2L9+/fps3ryZjRs3Om+33347119/PRs3bnTvV14Fcfqwe/cTERGRy+YxZ4QAhg8fTt++fYmNjeXaa69lwoQJpKen069fPwD69OlD9erVSUhIICAggMaNG7scHxoaCpBje4kIrObe/UREROSyeVQR6tmzJ0ePHuW5554jOTmZ5s2bM2/ePOcA6n379mG3l9KTXOHtIaiGOTA613FCmM+Ha60jERGRkmIzDCOPv8oCkJaWRkhICKmpqQQHB1/ei52fNQbkWoaq3wYdZ1/ee4iIiEiB/36X0tMnZVR0d2g/C4Kqu273r2z+PPhf2Dez5HOJiIh4KY/6aqxMiO4O1e8wZ4edPmyOCQpvD5uehu2vws8PQkhjCGlgdVIREZEyT0XICnafnFPkm70Ix9dAyiJYdhd0WQ3lKlgST0RExFvoq7HSwu4LbT6HwChI2w6r+oOGb4mIiBQrFaHSJDAS2s0Emy/s+xJ2TrQ6kYiISJmmIlTahLeBa9407294Ao4sszaPiIhIGaYiVBpdOQhq9QIjG5bfo9WmRUREiomKUGlks0GrKRDSCM4kw/Ke4DhndSoREZEyR0WotPItD+2/Bt+K5lT7jSOsTiQiIlLmqAiVZsFXQutp5v0db2qxRRERETdTESrtou+EBk+Z939+EFK3W5tHRESkDFER8gTNXoTI6yHrlLnY4rlTVicSEREpE1SEPIEWWxQRESkWKkKeQostioiIuJ2KkCdxWWzxSTiy3No8IiIiHk5FyNM4F1vMghX3wOlkqxOJiIh4LBUhT/P3xRZPH4YVWmxRRESkqFSEPNHfF1s8shQ2jrQ6kYiIiEdSEfJUwVdC66nm/R1vwL5ZlsYRERHxRCpCniy6OzR40rz/cz9I3WFtHhEREQ+jIuTpmr0EEZ3+WmyxuxZbFBERKQQVIU9n94W2X2ixRRERkSJQESoLtNiiiIhIkagIlRXhbeCaN8z7WmxRRESkQFSEypIrB2uxRRERkUJQESpLbDa49gMttigiIlJAKkJlTbkKWmxRRESkgFSEyiIttigiIlIgKkJllRZbFBERuSQVobJMiy2KiIjkS0WoLMux2OIALbYoIiLyNypCZZ3LYoszYOdbVicSEREpNVSEvIHLYotPwNEV1uYREREpJVSEvMXfF1tcfrcWWxQREUFFyHs4F1tsqMUWRURE/qIi5E202KKIiIgLFSFvE3wVXPexeV+LLYqIiJfzuCL0zjvvEBMTQ0BAAK1atWL16tV57jtlyhTat29PpUqVqFSpEvHx8fnu7zVq3gUNnjDva7FFERHxYh5VhGbMmMHw4cMZPXo069evp1mzZnTp0oUjR47kuv/ixYvp1asXixYtIjExkejoaG688UYOHjxYwslLoWYJENFRiy2KiIhXsxmG56yw16pVK1q2bMmkSZMAcDgcREdHM3jwYEaMGHHJ47Ozs6lUqRKTJk2iT58+BXrPtLQ0QkJCSE1NJTg4+LLylzqnk2HeNebg6Zo9oe3n5qBqERERD1fQv98ec0YoMzOTdevWER8f79xmt9uJj48nMTGxQK+RkZHBuXPnCAsLK66YniWwqhZbFBERr+YxRejYsWNkZ2cTGRnpsj0yMpLk5IKtifOvf/2LqKgolzJ1sbNnz5KWluZyK9PC22qxRRER8VoeU4Qu18svv8wXX3zBN998Q0BAQJ77JSQkEBIS4rxFR0eXYEqLaLFFERHxUh5ThKpUqYKPjw8pKSku21NSUqhatWq+x77++uu8/PLL/PjjjzRt2jTffUeOHElqaqrztn///svOXurlWGzxXnBkWZ1KRESk2HlMEfLz86NFixYsWLDAuc3hcLBgwQJat26d53Gvvvoq48aNY968ecTGxl7yffz9/QkODna5eQWXxRaXwCYttigiImWfxxQhgOHDhzNlyhSmTZvG9u3beeSRR0hPT6dfv34A9OnTh5EjL/wBf+WVVxg1ahT//ve/iYmJITk5meTkZE6d0lTxXP19scXtr8O+r6zNIyIiUsx8rQ5QGD179uTo0aM899xzJCcn07x5c+bNm+ccQL1v3z7s9gvd7r333iMzM5MePXq4vM7o0aMZM2ZMSUb3HOcXW9z+urnYYmhjsyCJiIiUQR61jpAVyvQ6QnlxZMHCePMrspCGcOMq86szERERD1Hm1hGSEmT3hbZfQGA1SN0GqwaA+rKIiJRBKkKSOy22KCIiXkBFSPIW3hauft28r8UWRUSkDFIRkvxdNcS8DpkWWxQRkTJIRUjyZ7NBqw+12KKIiJRJKkJyaeUqQLuvwLeCFlsUEZEyRUVICiakvhZbFBGRMkdFSAquZg9zsUUwF1tM2wmObEhZDHs/N386sq1MKCIiUigetbK0lALNEuCPNeZXZAvjzfWFTh+88HxQDWgxEaK7W5dRRESkgHRGSArn/GKLfqGQccC1BAFkHIRlPWD/15bEExERKQwVISk8/3Cwlcvjyb9WoF43TF+TiYhIqaciJIV3dBmcPZrPDgZk7Df3ExERKcVUhKTwTh92734iIiIWURGSwgus5t79RERELKIiJIUX3t6cHYYtjx1sEBRt7iciIlKKqQhJ4dl9zCnyQO5lyICGI8z9RERESjEVISma6O7QfhYEVXfdfn422bZXIP33ks8lIiJSCFpQUYouujtUv8OcHXb6sDkmqOKVsOB6OLkLFsRB/FIIirI6qYiISK5UhOTy2H0gspPrtrgFML8DnEqChXEQvwQCIiyJJyIikh99NSbuF1QD4haaA6bTdsDCG+DscatTiYiI5KAiJMWjQgx0XgABVeHEL7CoC2SmWp1KRETEhYqQFJ/gK8yvyfyrwPG1sLgrnDtldSoREREnFSEpXiENofN8KBcKx1bC0tsh67TVqURERAAVISkJlZrD9f8D34qQsgiWdYfss1anEhERURGSElLlWug0F3yC4PA8WNETHOesTiUiIl5ORUhKTkQ76Dgb7P5w4DtYeT84sq1OJSIiXkxFSEpW1Tho/zXYy8G+GbCqPxgOq1OJiIiXUhGSkle9K7SdATYf2DMN1jwKhmF1KhER8UIqQmKN6Duh9SeADX6bDOuHqwyJiEiJUxES68T0glYfmfd3ToBfnrU0joiIeB8VIbFW3X4Q+455f+tLsOUFa/OIiIhXURES6135T7j6DfP+L6Ng+xvW5hEREa+hIiSlQ4Ph0HSceX/DE7DrXWvziIiIV1ARktKj8bPQ6Gnz/tpHIenf1uYREZEyT0VISpemL8BVj5n3Vw2AvZ9Zm0dERMo0FSEpXWw2uOYNqPd/gAGJfWD/11anEhGRMkpFSEofmw1avgO1+4KRDSvuhYNzrU4lIiJlkIqQlE42u7nGUM2/Ls66rDsk/2R1KhERKWM8rgi98847xMTEEBAQQKtWrVi9enW++8+cOZP69esTEBBAkyZNmDtXZxY8ht0H2nwCNbqB4ywsuQOOLLM6lYiIlCEeVYRmzJjB8OHDGT16NOvXr6dZs2Z06dKFI0eO5Lr/ypUr6dWrF/3792fDhg1069aNbt26sWXLlhJOLkVmLwdtv4BqN0F2Biy+BY7lX35FREQKymYYnnOBp1atWtGyZUsmTZoEgMPhIDo6msGDBzNixIgc+/fs2ZP09HTmzJnj3HbdddfRvHlzJk+eXKD3TEtLIyQkhNTUVIKDg93zQaTwsk7DklsgZRGUC4W4hRB2tdWpRESklCro32+POSOUmZnJunXriI+Pd26z2+3Ex8eTmJiY6zGJiYku+wN06dIlz/0Bzp49S1pamstNSgHfQOgwG8LbwrkTsOhGOLHV6lQiIuLhPKYIHTt2jOzsbCIjI122R0ZGkpycnOsxycnJhdofICEhgZCQEOctOjr68sOLe5SrAB2/h7BYOHsMFsZD2q9WpxIREQ/mMUWopIwcOZLU1FTnbf/+/VZHkr/zC4Hr/wehTeFMMizsDKf2WJ1KREQ8lMcUoSpVquDj40NKSorL9pSUFKpWrZrrMVWrVi3U/gD+/v4EBwe73KSU8Q+DzvMhuAFkHIAFceZPERGRQvKYIuTn50eLFi1YsGCBc5vD4WDBggW0bt0612Nat27tsj/A/Pnz89xfPEhABHT+CSrUhfQ9Zhk6nfdXniIiIrnxmCIEMHz4cKZMmcK0adPYvn07jzzyCOnp6fTr1w+APn36MHLkSOf+Q4cOZd68ebzxxhvs2LGDMWPGsHbtWgYNGmTVRxB3CoqCuAUQVBNO7jLHDJ05ZnUqERHxIL5WByiMnj17cvToUZ577jmSk5Np3rw58+bNcw6I3rdvH3b7hW7Xpk0bPvvsM5599lmefvpprrjiCr799lsaN25s1UcQdytfy5xK/1N7SN1qziaLWwh+oVYnExERD+BR6whZQesIeYjU7fBTRzh7FCpfB51/hHIVrU4lIiIWKXPrCInkK6SBOWbILwz++BmW3ApZGVanEhGRUk5FSMqOSk3NqfXlguHIUljaDbLPWJ1KRERKMRUhKVsqx0KnH8C3PCTPh2V3Q3am1alERKSUUhGSsie8DXScAz4BcGgOrLwPHFlWpxIRkVJIRUjKpshO0P5bsPvB/q/g5wfAkW1xKBERKW1UhKTsiuoC7b4Emy/snQ5r/g8Mh9WpRESkFClSEfrkk09o27YtUVFR/P777wBMmDCB7777zq3hRC5bjTugzXSw2SHpQ1g3FLRihIiI/KXQRei9995j+PDhdO3alRMnTpCdbX7dEBoayoQJE9ydT+Ty1boHWn1s3t81CTb+S2VIRESAIhSht99+mylTpvDMM8/g4+Pj3B4bG8vmzZvdGk7Eber0gZaTzfvbX4PNY63NIyIipUKhi9CePXu4+uqrc2z39/cnPT3dLaFEisUVD8M14837W8bCtleszSMiIpYrdBGqXbs2GzduzLF93rx5NGjQwB2ZRIpP/WHQ7CXz/sYRsPMt874jG1IWw97PzZ+aYSYi4hUKfdHV4cOH8+ijj3LmzBkMw2D16tV8/vnnJCQk8OGHHxZHRhH3ajQSsk/DlnHm4OnUbXDoe8g4cGGfoBrQYiJEd7cup4iIFLsiXXR1+vTpjBkzhqSkJACioqIYO3Ys/fv3d3tAq+miq2WUYcDGp2D763nsYDN/tJ+lMiQi4oEK+vf7sq4+n5GRwalTp4iIiCjqS5R6KkJlWHYWfBUKWXmNbbOZZ4Zu3wN2nzz2ERGR0qhErj4fFBRUpkuQlHHHludTggAMyNgPR5eVWCQRESlZhR4jVLt2bWw2W57P7969+7ICiZSY04fdu5+IiHicQhehYcOGuTw+d+4cGzZsYN68eTz55JPuyiVS/AKruXc/ERHxOIUuQkOHDs11+zvvvMPatWsvO5BIiQlvb44ByjgI5DFULija3E9ERMokt1109eabb+arr75y18uJFD+7jzlFHnDOErtY9ds0UFpEpAxzWxGaNWsWYWFh7no5kZIR3d2cIh9U3XW7bwXz56/vwq+TSz6XiIiUiEJ/NXb11Ve7DJY2DIPk5GSOHj3Ku+++69ZwIiUiujtUv8OcHXb6sDkmqEo72PgE7JwIax4BRyZcNcTqpCIi4maFLkLdunVzeWy32wkPD6dTp07Ur1/fXblESpbdByI7uW67ZjzY/WH7q+YK1I5MaPCEJfFERKR4XNaCit5ACyp6OcOAX56DrS+Yj5u+AI2fsTaTiIhcUkH/fhfojFBaWlqB31hlQcoUmw2ajQO7H2x+Dn551jwz1GSM+ZyIiHi0AhWh0NDQfBdRBHOskM1mIztbV+2WMqjJKPDxM69Yv+V5cJyDZi+qDImIeLgCFaFFixYVdw6R0q/hv8wzQ+uHw7YEcJyFq19XGRIR8WAFKkIdO3Ys7hwinqH+Y2YZWjsIdrxpfk3W4i2VIRERD1XoWWPnZWRksG/fPjIzM122N23a9LJDiZRqVz5qlqHVD8OuSWYZavke2Ny2LJeIiJSQQheho0eP0q9fP3744Ydcn9cYIfEK9R4yy9DP/eC3D8wydO2HWoVaRMTDFPo/YYcNG8aJEydYtWoVgYGBzJs3j2nTpnHFFVcwe/bs4sgoUjrV6QttPgWbD+yeCj/3BUeW1alERKQQCn1GaOHChXz33XfExsZit9upVasWN9xwA8HBwSQkJHDLLbcUR06R0inmPrCXgxX3wd7p5myyNp+a20REpNQr9Bmh9PR0IiIiAKhUqRJHjx4FoEmTJqxfv9696UQ8Qc27od1Ms/zs+xKW94TszEsfJyIilit0EbrqqqvYuXMnAM2aNeP999/n4MGDTJ48mWrVqrk9oIhHiO4G7b8xL8lx4BtY1h2yz1idSkRELqHQRWjo0KEcPnwYgNGjR/PDDz9Qs2ZN3nrrLV566SW3BxTxGNVvgY6zwScADn0PS7tB1mmrU4mISD4u+1pjGRkZ7Nixg5o1a1KlShV35So1dK0xKbTkhbDkNsjOgMjOZjnyLW91KhERr1LQv9+FPiO0fPlyl8dBQUFcc801ZbIEiRRJ1c5w/TzwrQApC2HRzXDupNWpREQkF4UuQp07d6Z27do8/fTTbNu2rTgyiXi+iPZw/Y9QLhiOLoNFXSAz1epUIiJykUIXoUOHDvH444+zZMkSGjduTPPmzXnttdc4cOBAceRzOn78OL179yY4OJjQ0FD69+/PqVOn8t1/8ODBXHXVVQQGBlKzZk2GDBlCaqr+GEkJCW8NnRdAuVA4lggLb4DMP61OJSIif1PoIlSlShUGDRrEihUrSEpK4u6772batGnExMTQuXPn4sgIQO/evdm6dSvz589nzpw5LF26lIEDB+a5/6FDhzh06BCvv/46W7ZsYerUqcybN4/+/fsXW0aRHCrHQvwi8K8Mx9fAgjg4c8zqVCIi8pfLHiydnZ3NDz/8wKhRo/jll1+K5RIb27dvp2HDhqxZs4bY2FgA5s2bR9euXTlw4ABRUVEFep2ZM2fyj3/8g/T0dHx9C7aWpAZLi1uc2AIL4+DMEQhtAp1/goAIq1OJiJRZxTZY+rwVK1bwz3/+k2rVqnHffffRuHFjvv/++6K+XL4SExMJDQ11liCA+Ph47HY7q1atKvDrnP9lFLQEibhNaGOIWwyB1eDEZvipE5w+bHEoEREpdCMYOXIkX3zxBYcOHeKGG25g4sSJ3HHHHQQFBRVHPgCSk5Odq1mf5+vrS1hYGMnJyQV6jWPHjjFu3Lh8v04DOHv2LGfPnnU+TktLK3xgkdyENIC4JbCwM6Rth586QtxCCKphdTIREa9V6DNCS5cu5cknn+TgwYPMmTOHXr16FbkEjRgxApvNlu9tx44dRXrtv0tLS+OWW26hYcOGjBkzJt99ExISCAkJcd6io6Mv+/1FnIKvgPglUL4WnPzVLEPpv1udSkTEa132GKHLcfToUf74449896lTpw6ffvopjz/+OH/+eWHGTVZWFgEBAcycOZM777wzz+NPnjxJly5dCAoKYs6cOQQEBOT7frmdEYqOjtYYIXGv9N9hQWc4tdssRXELoUIdq1OJiJQZBR0jZOlgmfDwcMLDwy+5X+vWrTlx4gTr1q2jRYsWACxcuBCHw0GrVq3yPC4tLY0uXbrg7+/P7NmzL1mCAPz9/fH39y/4hxApivK1zDNDC+Lg5C7zzFDnheYZIxERKTFFHixdkho0aMBNN93EQw89xOrVq1mxYgWDBg3i3nvvdc4YO3jwIPXr12f16tWAWYJuvPFG0tPT+eijj0hLSyM5OZnk5ORimdkmUmhBNSB+MQQ3gIwDsKAjpG63OpWIiFfxiCIEMH36dOrXr09cXBxdu3alXbt2fPDBB87nz507x86dO8nIyABg/fr1rFq1is2bN1OvXj2qVavmvO3fv9+qjyHiKrCaWYZCm5izyBZ0Mqfai4hIibB0jJAn0DpCUiLO/mGuPP3nBnPxxc4/QaXmVqcSEfFYxT5GKDMzkyNHjuBwOFy216xZs6gvKeK9/CtD3AJY2OWvFag7m9cqqxx76WNFRKTICv3V2K+//kr79u0JDAykVq1a1K5dm9q1axMTE0Pt2rWLI6OId/CrBJ3nQ5XW5jXJFsbBsZ+tTiUiUqYV+ozQAw88gK+vL3PmzKFatWrYbLbiyCXinfxC4Pr/weJbzKvWL7wBOv0AEe2sTiYiUiYVeoxQ+fLlWbduHfXr1y+uTKWKxgiJJbLSYcntkLIQfIKg0/cQ2cnqVCIiHqPYrjXWsGFDjh3T1bNFipVveeg4B6reCNkZsLgrHJ5vdSoRkTKn0EXolVde4amnnmLx4sX88ccfpKWludxExE18A6HjdxB1C2SfhiW3wcG5VqcSESlTCv3VmN1udqeLxwYZhoHNZitzixXqqzGxXHYmrLgXDnwD9nLQbibUuMPqVCIipVqxTZ9ftGjRZQUTkULy8YN2M2DlP2Dfl7CsB7T9HGr2sDqZiIjHK3QR6tixY3HkEJH82MtBm+nmz73TzTNEjv9AzH1WJxMR8WhFWlDxxIkTfPTRR2zfbl4XqVGjRjz44IOEhIS4NZyI/I3dF66bZpah3VMh8X5wnIM6fa1OJiLisQo9WHrt2rXUrVuX8ePHc/z4cY4fP86bb75J3bp1Wb9+fXFkFJHz7D7Q6iOoNxAMB/zcD3770OpUIiIeq9CDpdu3b0+9evWYMmUKvr7mCaWsrCwGDBjA7t27Wbp0abEEtYoGS0upZBiwbgjsmmQ+jn0HrvwnOLLNhRhPHzYv6Bre3ixPIiJepqB/vwtdhAIDA9mwYUOOBRW3bdtGbGys8+rvZYWKkJRahgEbnoAdb5qPa/eDlPmQceDCPkE1oMVEiO5uTUYREYsU24KKwcHB7Nu3L8f2/fv3U7FixcK+nIgUlc0GV78ODUeaj/d87FqCADIOmrPM9n9d8vlERDxAoYtQz5496d+/PzNmzGD//v3s37+fL774ggEDBtCrV6/iyCgiebHZoMnz4JvXf+38dcJ33TDzazMREXFR6Fljr7/+OjabjT59+pCVlQVAuXLleOSRR3j55ZfdHlBELuHYcsjKb1V3AzL2m2OHdL0yEREXhS5Cfn5+TJw4kYSEBJKSkgCoW7cuQUFBbg8nIgVw+rB79xMR8SJFWkcIICgoiCZNmrgzi4gURWA19+4nIuJFClSEunfvztSpUwkODqZ79/xnn3z9tQZlipSo8Pbm7LCMgzjHBLmwmc+Hty/pZCIipV6BilBISIjzIqvBwcE5LrgqIhay+5hT5Jf1AGzkLEMGNBmr9YRERHJR6HWEvI3WERKPsf9rWDfUdQq9zQeMbKjSGuIWgk+AdflEREpQsa0j1LlzZ06cOJHrG3bu3LmwLyci7hLdHW7fC3GLoM1n5s+uv4BfJTiWCIkPmJflEBERp0IPll68eDGZmZk5tp85c4Zly5a5JZSIFJHdJ+cU+fZfw6IbYd8MqFgXmr1oSTQRkdKowEXol19+cd7ftm0bycnJzsfZ2dnMmzeP6tWruzediFy+yE5w7Yfwc1/Y+hJUqAt1H7Q6lYhIqVDgItS8eXNsNhs2my3Xr8ACAwN5++233RpORNykTh849RtsGQerH4bytaBqnNWpREQsV+AitGfPHgzDoE6dOqxevZrw8HDnc35+fkRERODjo1kpIqVWk7FwMgl+/wyW3QU3roSQhlanEhGxVIGLUK1atQBwODTYUsQj2Wxw3UeQsQ+OLofFt8CNP0NgpNXJREQsU+SVpbdt28a+fftyDJy+/fbbLzuUiBQTnwBo/w382Nr8qmzp7ebsMl9dIkdEvFOhi9Du3bu588472bx5MzabjfPLEJ1fZDE7W1e4FinVAqpAp7nw43Xwx2pI7APtvgRboVfTEBHxeIX+X76hQ4dSu3Ztjhw5QlBQEFu3bmXp0qXExsayePHiYogoIm4XfAV0+BbsfrD/K9g40upEIiKWKHQRSkxM5Pnnn6dKlSrY7Xbsdjvt2rUjISGBIUOGFEdGESkOEe2h1b/N+9tfhd8+sDaPiIgFCl2EsrOzqVixIgBVqlTh0KFDgDmYeufOne5NJyLFq3ZvczYZwJp/wuEfrc0jIlLCCl2EGjduzKZNmwBo1aoVr776KitWrOD555+nTp06bg8oIsWs8SiIud+8JtmyHnBii9WJRERKTKGL0LPPPuucQv/888+zZ88e2rdvz9y5c5k4caLbA4pIMbPZoNUUiOgIWSfNafWnD1udSkSkRLjl6vPHjx+nUqVKzpljZYmuPi9e4+xxc1r9yV0QFgvxi8G3vNWpRESKpNiuPv/ggw9y8uRJl21hYWFkZGTw4IO6fpGIx/IPM6fV+1eB42thZW9waDkMESnbCl2Epk2bxunTp3NsP336NP/5z3/cEkpELFKx7l/T6v3hwHew8SmrE4mIFKsCF6G0tDRSU1MxDIOTJ0+SlpbmvP3555/MnTuXiIiI4swqIiUhvC1cN9W8v+NN2PWupXFERIpTgYtQaGgoYWFh2Gw2rrzySipVquS8ValShQcffJBHH3202IIeP36c3r17ExwcTGhoKP379+fUqVMFOtYwDG6++WZsNhvffvttsWUUKTNi7oVmL5r31w2Gg3OtzSMiUkwKfImNRYsWYRgGnTt35quvviIsLMz5nJ+fH7Vq1SIqKqpYQgL07t2bw4cPM3/+fM6dO0e/fv0YOHAgn3322SWPnTBhQpkcyC1SrBqOhJO/wu6psKIn3LAcKjWzOpWIiFsVetbY77//Ts2aNUu0WGzfvp2GDRuyZs0aYmNjAZg3bx5du3blwIED+RawjRs3cuutt7J27VqqVavGN998Q7du3Qr83po1Jl4tOxMW3wQpiyCoBty4CoKK7z94RETcpdhmjS1cuJBZs2bl2D5z5kymTZtW2JcrkMTEREJDQ50lCCA+Ph673c6qVavyPC4jI4P77ruPd955h6pVqxbovc6ePesy/iktLe2y84t4LB8/aP8VBNeHjAOw5FY4V7CvpEVEPEGhi1BCQgJVqlTJsT0iIoKXXnrJLaEulpycnGMgtq+vL2FhYSQnJ+d53GOPPUabNm244447CvxeCQkJhISEOG/R0dFFzi1SJvhVgk7fg384/LkBVt6nafUiUmYUugjt27eP2rVr59heq1Yt9u3bV6jXGjFiBDabLd/bjh07ChsRgNmzZ7Nw4UImTJhQqONGjhxJamqq87Z///4ivb9ImVKhDnScDT4BcPC/sOFxqxOJiLhFgQdLnxcREcEvv/xCTEyMy/ZNmzZRuXLlQr3W448/zgMPPJDvPnXq1KFq1aocOXLEZXtWVhbHjx/P8yuvhQsXkpSURGhoqMv2u+66i/bt27N48eJcj/P398ff37+gH0HEe1S5Dlr/B5bfAzsnQoW6cNVgq1OJiFyWQhehXr16MWTIECpWrEiHDh0AWLJkCUOHDuXee+8t1GuFh4cTHh5+yf1at27NiRMnWLduHS1atADMouNwOGjVqlWux4wYMYIBAwa4bGvSpAnjx4/ntttuK1ROEflLzbuh+cuwcQSsHwYVakP1W61OJSJSZIWeNZaZmcn999/PzJkz8fU1e5TD4aBPnz5MnjwZPz+/Ygl68803k5KSwuTJk53T52NjY53T5w8ePEhcXBz/+c9/uPbaa3N9DZvNplljIpfLMGD1QEj60LwWWfwyCLva6lQiIi4K+ve70GeE/Pz8mDFjBuPGjWPTpk0EBgbSpEkTatWqdVmBL2X69OkMGjSIuLg47HY7d911F2+99Zbz+XPnzrFz504yMjKKNYeI17PZoOW7kL4Xkn8yZ5J1WWVOrxcR8TBFvvp8ZmYme/bsoW7dus4zQ2WRzgiJ5CEzFea3gdRtENoMblgG5SpanUpEBCjGdYQyMjLo378/QUFBNGrUyDlTbPDgwbz88stFTywinsUvBDp+DwGRcGITrLgXHFlWpxIRKZRCF6GRI0eyadMmFi9eTEBAgHN7fHw8M2bMcGs4ESnlKsRAh9ngEwiH5sK6oeYYIhERD1HoIvTtt98yadIk2rVr53KZjUaNGpGUlOTWcCLiAapcC22mAzb49V1zar2IiIcodBE6evRojlWeAdLT03VhUxFvFX0nXP2aeX/9cDjwnbV5REQKqNBFKDY2lu+//975+Hz5+fDDD2ndurX7komIZ6k/HOr9H2DAivvgj7VWJxIRuaRCT/d66aWXuPnmm9m2bRtZWVlMnDiRbdu2sXLlSpYsWVIcGUXEE9hsEPu2Oa3+8DxYcps5rb58TauTiYjkqdBnhNq1a8fGjRvJysqiSZMm/Pjjj0RERJCYmOhc9VlEvJTdF9rNgNAmcCYZFt8C59KsTiUikqciryPkLbSOkEgRpO+D/7Uyy1DVG6HTHLCXszqViHiRYltZGiA7O5tvvvmG7du3A9CwYUPuuOOOMr2woogUQvmaZvmZ3wGSf4S1g6Hle+bXZyIipUihzwht3bqV22+/neTkZK666ioAdu3aRXh4OP/9739p3LhxsQS1is4IiVyGA9/B0jsBw5xV1uAJqxOJiJcotpWlBwwYQKNGjThw4ADr169n/fr17N+/n6ZNmzJw4MDLCi0iZUyNO+CaN837G56EfV9Zm0dE5CKFPiMUGBjI2rVradSokcv2LVu20LJlS06fPu3WgFbTGSGRy2QY5ldjv74DPgEQtxiqtLI6lYiUccV2RujKK68kJSUlx/YjR45Qr169wr6ciJR1Nhu0mABRXSH7DCy9HU7ttTqViAhQhCKUkJDAkCFDmDVrFgcOHODAgQPMmjWLYcOG8corr5CWlua8iYgA5rT6tl+YV6k/cwSW3AKZJ6xOJSJS+K/G7PYL3en8qtLnX+Lvj202G9nZ2e7KaRl9NSbiRhkHzGn1pw9BZBxc/4Om1YtIsSi26fOLFi26rGAi4sWCakDHOfBTe0hZAGsegWunaFq9iFim0EWoY8eOxZFDRLxF2NXm12RL74Ckj6DiFdDwX1anEhEvVegxQmPGjMHhcOTYnpqaSq9evdwSSkTKuOq3wjUTzfsbR8C+mdbmERGvVegi9NFHH9GuXTt2797t3LZ48WKaNGlCUlKSW8OJSBl21SC4aqh5f+X9cDTR2jwi4pUKXYR++eUXatSoQfPmzZkyZQpPPvkkN954I/fffz8rV64sjowiUlZd/QZUvw0cZ82vyk7tvvQxIiJuVOSLrj799NO8/PLL+Pr68sMPPxAXF+fubKWCZo2JFLNzp+CnjvDnegiuDzeuBL9KVqcSEQ9XbAsqArz99ttMnDiRXr16UadOHYYMGcKmTZuKHFZEvFi5CtDxv+aMsrQdsOwuOHcaUhbD3s/Nnw7PX4pDREqnQs8au+mmm1i7di3Tpk2jR48enD59muHDh3PdddcxduxYnnrqqeLIKSJlWVAUdPwe5reFlEXwdRXIzvjb8zWgxUSI7m5dRhEpkwp9Rig7O5tffvmFHj16AOa1x9577z1mzZrF+PHj3R5QRLxEpaYXBk//vQQBZByEZT1g/9cln0tEyrQijxHKzbFjx6hSpYq7Xq5U0BghkRLiyIbZMebq07mymWeGbt8Ddp+STCYiHqhYxwgtW7aMf/zjH7Ru3ZqDBw8C8Mknn7Bjx46ipRURObosnxIEYEDGfnM/ERE3KXQR+uqrr+jSpQuBgYFs2LCBs2fPAuaCii+99JLbA4qIlzh92L37iYgUQKGL0AsvvMDkyZOZMmUK5cpduFhi27ZtWb9+vVvDiYgXCazm3v1ERAqg0EVo586ddOjQIcf2kJAQTpw44Y5MIuKNwtubY4DI5wKsgTXM/URE3KTQRahq1ar89ttvObYvX76cOnXquCWUiHghu485RR7IswwFVi2xOCLiHQpdhB566CGGDh3KqlWrsNlsHDp0iOnTp/PEE0/wyCOPFEdGEfEW0d2h/SwIqu663T8CbL5wfC2sHwbum+wqIl6u0AsqjhgxAofDQVxcHBkZGXTo0AF/f3+eeOIJBg8eXBwZRcSbRHeH6neYs8NOHzbHBIW3hwNfw/J7YNckKF8bGgy3OqmIlAFFXkcoMzOT3377jVOnTtGwYUMqVKjg7mylgtYREilFtr8OG54EbNBuJtS8y+pEIlJKFfTvd6HPCJ3n5+dHw4YNi3q4iEjh1X8cTu2BX9+FxH9AYBSEt7Y6lYh4sCItqCgiYgmbzRxQXf02yD4DS2+DtF+tTiUiHkxFSEQ8i90X2n4OYbFw9g9Y3BXOHLM6lYh4KBUhEfE8vuWh43+hfC049RssvR2yTludSkQ8kMcUoePHj9O7d2+Cg4MJDQ2lf//+nDp16pLHJSYm0rlzZ8qXL09wcDAdOnTg9Gn9D6aIxwusCp1+gHKhcCwREu8Hw2F1KhHxMB5ThHr37s3WrVuZP38+c+bMYenSpQwcODDfYxITE7npppu48cYbWb16NWvWrGHQoEHY7R7zsUUkPyENoMO3YPeD/V/9NaNMRKTgijx9viRt376dhg0bsmbNGmJjYwGYN28eXbt25cCBA0RFReV63HXXXccNN9zAuHHjivzemj4v4gH2fgYre5v3W7wNVw2yNo+IWK6gf7894tRIYmIioaGhzhIEEB8fj91uZ9WqVbkec+TIEVatWkVERARt2rQhMjKSjh07snz58nzf6+zZs6SlpbncRKSUi7kPmr1k3l8/FA58Z20eEfEYHlGEkpOTiYiIcNnm6+tLWFgYycnJuR6ze/duAMaMGcNDDz3EvHnzuOaaa4iLi+PXX/OebpuQkEBISIjzFh0d7b4PIiLFp+EIqPuQOU5oRS84ttrqRCLiASwtQiNGjMBms+V727FjR5Fe2+EwB00+/PDD9OvXj6uvvprx48dz1VVX8e9//zvP40aOHElqaqrztn///iK9v4iUMJsNWr4L1W6C7NPmGkOn9lidSkRKuSKvLO0Ojz/+OA888EC++9SpU4eqVaty5MgRl+1ZWVkcP36cqlVzvxp1tWrVAHKsft2gQQP27duX5/v5+/vj7+9fgPQiUurYfaHdl/BTB/hzIyy+GW5YCf5hVicTkVLK0iIUHh5OeHj4Jfdr3bo1J06cYN26dbRo0QKAhQsX4nA4aNWqVa7HxMTEEBUVxc6dO12279q1i5tvvvnyw4tI6VSuInT8Hn68DtJ2wtJu0PlH8AmwOpmIlEIeMUaoQYMG3HTTTTz00EOsXr2aFStWMGjQIO69917njLGDBw9Sv359Vq82xwXYbDaefPJJ3nrrLWbNmsVvv/3GqFGj2LFjB/3797fy44hIcQuKgk5zoVyweRX7n/tpjSERyZWlZ4QKY/r06QwaNIi4uDjsdjt33XUXb731lvP5c+fOsXPnTjIyMpzbhg0bxpkzZ3jsscc4fvw4zZo1Y/78+dStW9eKjyAiJSm0MbT/GhbdBL9/AeVjoHmC1alEpJTxiHWErKR1hEQ83O5p8PMD5v2Wk+GKhy2NIyIlo0ytIyQiUmR1+kKTseb9tf+Eg3OtzSMipYqKkIiUfY1HQZ0H/lpj6B44vt7qRCJSSqgIiUjZZ7PBtR9A1XjISofFt0D671anEpFSQEVIRLyDvRy0mwWhTeBMMizuCpknrE4lIhZTERIR7+EXYk6rD4yC1G2wrDtkZ1qdSkQspCIkIt4lqAZ0+h58K0DKIlg1ADR5VsRrqQiJiPep1Nz8mszmA3s/gc2jrU4kIhZRERIR7xTVBa5937y/ZRwk5X0xZhEpu1SERMR71e0PjZ4x768eCId/tDaPiJQ4FSER8W5Nx0HMP8DIhmU94M9NVicSkRKkIiQi3s1mg1YfQUQnyDpprjGUccDqVCJSQlSERER8/KDD1xDcAE4fNMvQuTSrU4lICVAREhEB8KsE1/8AAVXhxC/m12SOc1anEpFipiIkInJe+VrQaQ74BEHyfFj9f1pjSKSMUxESEfm7sBbQbgbY7LD737DlBasTiUgxUhESEblY9Vsh9h3z/ubnYM8n1uYRkWKjIiQikpsr/g8aPGXeX9Ufkhdam0dEioWKkIhIXponQM2e5qDpZd3hxFarE4mIm6kIiYjkxWaH1lMhvB2cS4XFXeH0YatTiYgbqQiJiOTHJwA6fAsVr4SMfX+tMXTK6lQi4iYqQiIil+Jf2VxjyD8c/twAK3qCI8vqVCLiBipCIiIFUaEOdJwDPoFwaC6sHaQ1hkTKABUhEZGCqnIttP0csMFv78P2V61OJCKXSUVIRKQwatwBLSaa9zeOgL2fW5tHRC6LipCISGFdNRiuesy8//MDcGSppXFEpOhUhEREiuKa1yG6OzgyYWk3SN1hdSIRKQIVIRGRorDZofWnUPk6yPwTFt8Mp1OsTiUihaQiJCJSVL6B0HE2VKgL6XthyW2QlW51KhEpBBUhEZHLERAOnX4w1xo6vgZW3AeObKtTiUgBqQiJiFyu4Cugw2yw+8PB2bB+mNYYEvEQKkIiIu4Q3gbafArYYNck2DHePDOUsticYp+yWGeKREohm2HoP1vyk5aWRkhICKmpqQQHB1sdR0RKu+1vwIYnzPt+lSHzjwvPBdUw1yCK7m5NNhEvUtC/3zojJCLiTvWHQ7Wbzft/L0EAGQdhWQ/Y/3XJ5xKRXKkIiYi4k+GAE5vzetL8sW6YviYTKSVUhERE3OnoMjh9IJ8dDMjYb+4nIpZTERIRcafTh927n4gUKxUhERF3Cqzm3v1EpFipCImIuFN4e3N2GLZ8drJB+r6SSiQi+fCYInT8+HF69+5NcHAwoaGh9O/fn1OnTuV7THJyMvfffz9Vq1alfPnyXHPNNXz11VcllFhEvJLdx5wiD+QsQ+cfG/BzX1jRGzJTSzCciFzMY4pQ79692bp1K/Pnz2fOnDksXbqUgQMH5ntMnz592LlzJ7Nnz2bz5s10796de+65hw0bNpRQahHxStHdof0sCKruuj2oBrT9Epo8DzYf+P0z+KEZHF1hTU4R8YwFFbdv307Dhg1Zs2YNsbGxAMybN4+uXbty4MABoqKicj2uQoUKvPfee9x///3ObZUrV+aVV15hwIABBXpvLagoIkXmyP5rFtlhc0xQeHvzjBHAsZ/N65Kl7zGvZN/oWWg8Cuy+1mYWKSPK1IKKiYmJhIaGOksQQHx8PHa7nVWrVuV5XJs2bZgxYwbHjx/H4XDwxRdfcObMGTp16pTnMWfPniUtLc3lJiJSJHYfiOwEMb3Mn+dLEECV66DrRoi531x7aMvz8FMHOLXborAi3skjilBycjIREREu23x9fQkLCyM5OTnP47788kvOnTtH5cqV8ff35+GHH+abb76hXr16eR6TkJBASEiI8xYdHe22zyEi4qJcMLT5D7T5DMqFwLFEmNsc9nxqdTIRr2FpERoxYgQ2my3f244dO4r8+qNGjeLEiRP89NNPrF27luHDh3PPPfeweXNeq77CyJEjSU1Ndd72799f5PcXESmQmF7QdROEt4Osk5B4vwZSi5QQS8cIHT16lD/++CPfferUqcOnn37K448/zp9//uncnpWVRUBAADNnzuTOO+/McVxSUhL16tVjy5YtNGrUyLk9Pj6eevXqMXny5AJl1BghESkxjizYmgBbxoKRDeVjzCvah7e1OpmIxyno329LR+WFh4cTHh5+yf1at27NiRMnWLduHS1atABg4cKFOBwOWrVqlesxGRkZANjtrie9fHx8cDgcl5lcRKQY2H2hySioGg8re5sDqX/qAI1GQeNnNZBapBh4xBihBg0acNNNN/HQQw+xevVqVqxYwaBBg7j33nudM8YOHjxI/fr1Wb16NQD169enXr16PPzww6xevZqkpCTeeOMN5s+fT7du3Sz8NCIilxDe+qKB1GP/Gki9x+pkImWORxQhgOnTp1O/fn3i4uLo2rUr7dq144MPPnA+f+7cOXbu3Ok8E1SuXDnmzp1LeHg4t912G02bNuU///kP06ZNo2vXrlZ9DBGRgnEZSB3810DqZhpILeJmHrGOkJU0RkhELHdqLyT+48LCi7Xug5bvgl+IpbFESrMytY6QiIhXqxADcYsvWpG6uVakFnEDFSEREU9wfiB1/DIoXxvS95rjhn4ZY842E5EiURESEfEkuQ6k7qiB1CJFpCIkIuJpcgykXml+VbZnutXJRDyOipCIiKeK6QU3bzIXXDyXZg6o1orUIoWiIiQi4smcA6nHXjSQeqW1uUQ8hIqQiIins/tCk+cuGkjdXgOpRQpARUhEpKzQQGqRQlMREhEpSzSQWqRQVIRERMqi3AZSr/yHBlKLXERFSESkrLp4IPXe6RpILXIRFSERkbJMA6lF8qUiJCLiDZwDqf9x0UDqvVYnE7GUipCIiLcoFwxtPoE20/82kLqZBlKLV1MREhHxNjH3aSC1yF9UhEREvJFzIPUYsNk1kFq8loqQiIi3svtCk9F/DaSO+WsgdQfYPFYDqcVrqAiJiHi78DZw88a/BlJnw+YxrgOpHdmQshj2fm7+dGRbFlXE3XytDiAiIqWAX4g5kDrqZljzyIWB1HUehP2zIOPAhX2DakCLiRDd3bq8Im6iM0IiInJBzH3m2aEqbcyB1DsnuJYggIyDsKwH7P/aioQibqUiJCIirirUhs4LzSn2uTLMH+uG6Wsy8XgqQiIiktMfieYZoTwZkLEfji4rsUgixUFFSEREcjp9uGD7/fwAbBxpDqLOzizORCLFQoOlRUQkp8BqBdsv/XfY9rJ5860AkZ0h6iao1gUq1CnejCJuoCIkIiI5hbc3Z4dlHMQ5JsiFzSxLzV6G5B/N25kjcHC2eQOoeIVZiKrdBJGdwLd8CX4AkYKxGYaR2/+Fy1/S0tIICQkhNTWV4OC8Bg6KiJRB+782Z4cBrmXIZv5oP+vCFHrDAX9uhMP/g8PzzBWqjb8tymj3M8vV+bNFIY3BZiuBDyHeqqB/v1WELkFFSES82v6vYd3Qi9YRioYWE/JfR+hcGiQvvFCM0ve6Ph8YdeFsUdV48A8rjvTixVSE3ERFSES8niPbnB12+rD5dVh4e7D7FPx4w4CTu8xSdGgeHFkM2acvPG+zQ9i1ZjGKugnCWhbu9UVyoSLkJipCIiJuln0Gjiy7cLYodavr836VoOoNf50x6gJB1a3JKR5NRchNVIRERIpZxoG/StH/4PB8OHfC9fmQxhfGFoW3Bx9/S2KKZ1ERchMVIRGREuTIgj/WmGeKDv8P/liNy0BtnyBzBlq1v4pRxSs06FpypSLkJipCIiIWOvsHJP90oRhdvNBj+doXxhZFdoZyFfN+rcsd6yQeRUXITVSERERKCcOAE5v/NkV/GTjOXXje5gvhbS+cLarUzByIDXnMfqsBLSbmP/tNPJaKkJuoCImIlFLnTpkz0M7PRjv1m+vzAZFQ9Ubwrww7J5JzYchc1kOSMkNFyE1UhEREPMTJpAuDrlMWQFZ6AQ6ymWeGbt+jr8nKGBUhN1EREhHxQNmZcGwF/DYFfv/80vsHREH5mhAQDv7hF3663K9i3rf6UiEa61QgBf37rWuNiYhI2ePjB5HXw+nkghWhM4fMW4FeOzDvspTbtnLB7pvZVpbGOpWSQucxRejFF1/k+++/Z+PGjfj5+XHixIlLHmMYBqNHj2bKlCmcOHGCtm3b8t5773HFFVcUf2AREbFeYLWC7XfNW1C+Bpw9CmeOwtljf7t/9MJ9x1lzVeyMfeatIOzlLpxRKkiB8g+7MMj775zXfrvoi5yMg+Z2TxrrVIoKnccUoczMTO6++25at27NRx99VKBjXn31Vd566y2mTZtG7dq1GTVqFF26dGHbtm0EBAQUc2IREbFceHvzD2zGQXIOlgbnGKEr/3npsxGGAVmnXAvSxUXp4m1Z6ebMttOHzFtB2OzgV9n1Kzm/yn+d2crtMxjm51g7GKq0AZ8A8yK39nLmTLrSts5SKSt0HjdGaOrUqQwbNuySZ4QMwyAqKorHH3+cJ554AoDU1FQiIyOZOnUq9957b4HeT2OEREQ8nPMPL7j+8S2BWWNZp/M+u5Rbgbp4VW13sJczi5GtnPmVoa3chW15/XTZN5/9cvuZ3zE2H/Pf4uyRPMK6b/C6148R2rNnD8nJycTHxzu3hYSE0KpVKxITE/MsQmfPnuXs2bPOx2lpacWeVUREilF0d7Ps5PpVzITiPfvgGwi+0VA+umD7O86Zxenis0spi+HA10XL4Dh3Yb2lc/nvaj0DMvabY4ciO5XIO5bZIpScnAxAZGSky/bIyEjnc7lJSEhg7NixxZpNRERKWHR3qH5HqRicmy97OTPbxWObQpsUrAh1XgDh7cCRCcY5c/accc587Pj7z9y2/e1nrsfk8Rr5vs9FP8/+kc/ZoL+5eAXxYmRpERoxYgSvvPJKvvts376d+vXrl1AiGDlyJMOHD3c+TktLIzq6gE1eRERKL7tPiZ1lcLuCjnWK6Gh+Th+/kk5YMCmLYcH1l96voIPc3cDSIvT444/zwAMP5LtPnTp1ivTaVatWBSAlJYVq1S78QlNSUmjevHmex/n7++Pvrysbi4hIKWL3MWdULeuBObYpl7FOLSaUvjNcFytooQtvX2KRLC1C4eHhhIeHF8tr165dm6pVq7JgwQJn8UlLS2PVqlU88sgjxfKeIiIixcbKsU7uUgoLnceMEdq3bx/Hjx9n3759ZGdns3HjRgDq1atHhQoVAKhfvz4JCQnceeed2Gw2hg0bxgsvvMAVV1zhnD4fFRVFt27drPsgIiIiReUpY53yU8oKnccUoeeee45p06Y5H1999dUALFq0iE6dOgGwc+dOUlNTnfs89dRTpKenM3DgQE6cOEG7du2YN2+e1hASERHP5cljnc4rRYXO49YRKmlaR0hERMTzFPTvdy5reIuIiIh4BxUhERER8VoqQiIiIuK1VIRERETEa6kIiYiIiNdSERIRERGvpSIkIiIiXktFSERERLyWipCIiIh4LY+5xIZVzi+8nZaWZnESERERKajzf7cvdQENFaFLOHnyJADR0dEWJxEREZHCOnnyJCEhIXk+r2uNXYLD4eDQoUNUrFgRm83mttdNS0sjOjqa/fv36xpmpYT+TUoX/XuULvr3KF3073FphmFw8uRJoqKisNvzHgmkM0KXYLfbqVGjRrG9fnBwsP6PuJTRv0npon+P0kX/HqWL/j3yl9+ZoPM0WFpERES8loqQiIiIeC0VIYv4+/szevRo/P39rY4if9G/Semif4/SRf8epYv+PdxHg6VFRETEa+mMkIiIiHgtFSERERHxWipCIiIi4rVUhERERMRrqQhZ5J133iEmJoaAgABatWrF6tWrrY7klRISEmjZsiUVK1YkIiKCbt26sXPnTqtjyV9efvllbDYbw4YNszqKVzt48CD/+Mc/qFy5MoGBgTRp0oS1a9daHcsrZWdnM2rUKGrXrk1gYCB169Zl3Lhxl7yeluRNRcgCM2bMYPjw4YwePZr169fTrFkzunTpwpEjR6yO5nWWLFnCo48+ys8//8z8+fM5d+4cN954I+np6VZH83pr1qzh/fffp2nTplZH8Wp//vknbdu2pVy5cvzwww9s27aNN954g0qVKlkdzSu98sorvPfee0yaNInt27fzyiuv8Oqrr/L2229bHc1jafq8BVq1akXLli2ZNGkSYF7PLDo6msGDBzNixAiL03m3o0ePEhERwZIlS+jQoYPVcbzWqVOnuOaaa3j33Xd54YUXaN68ORMmTLA6llcaMWIEK1asYNmyZVZHEeDWW28lMjKSjz76yLntrrvuIjAwkE8//dTCZJ5LZ4RKWGZmJuvWrSM+Pt65zW63Ex8fT2JiooXJBCA1NRWAsLAwi5N4t0cffZRbbrnF5f9PxBqzZ88mNjaWu+++m4iICK6++mqmTJlidSyv1aZNGxYsWMCuXbsA2LRpE8uXL+fmm2+2OJnn0kVXS9ixY8fIzs4mMjLSZXtkZCQ7duywKJWAeWZu2LBhtG3blsaNG1sdx2t98cUXrF+/njVr1lgdRYDdu3fz3nvvMXz4cJ5++mnWrFnDkCFD8PPzo2/fvlbH8zojRowgLS2N+vXr4+PjQ3Z2Ni+++CK9e/e2OprHUhES+cujjz7Kli1bWL58udVRvNb+/fsZOnQo8+fPJyAgwOo4gvkfCLGxsbz00ksAXH311WzZsoXJkyerCFngyy+/ZPr06Xz22Wc0atSIjRs3MmzYMKKiovTvUUQqQiWsSpUq+Pj4kJKS4rI9JSWFqlWrWpRKBg0axJw5c1i6dCk1atSwOo7XWrduHUeOHOGaa65xbsvOzmbp0qVMmjSJs2fP4uPjY2FC71OtWjUaNmzosq1BgwZ89dVXFiXybk8++SQjRozg3nvvBaBJkyb8/vvvJCQkqAgVkcYIlTA/Pz9atGjBggULnNscDgcLFiygdevWFibzToZhMGjQIL755hsWLlxI7dq1rY7k1eLi4ti8eTMbN2503mJjY+nduzcbN25UCbJA27ZtcywpsWvXLmrVqmVRIu+WkZGB3e76p9vHxweHw2FRIs+nM0IWGD58OH379iU2NpZrr72WCRMmkJ6eTr9+/ayO5nUeffRRPvvsM7777jsqVqxIcnIyACEhIQQGBlqczvtUrFgxx/is8uXLU7lyZY3bsshjjz1GmzZteOmll7jnnntYvXo1H3zwAR988IHV0bzSbbfdxosvvkjNmjVp1KgRGzZs4M033+TBBx+0OprH0vR5i0yaNInXXnuN5ORkmjdvzltvvUWrVq2sjuV1bDZbrts//vhjHnjggZINI7nq1KmTps9bbM6cOYwcOZJff/2V2rVrM3z4cB566CGrY3mlkydPMmrUKL755huOHDlCVFQUvXr14rnnnsPPz8/qeB5JRUhERES8lsYIiYiIiNdSERIRERGvpSIkIiIiXktFSERERLyWipCIiIh4LRUhERER8VoqQiIiIuK1VIREJFedOnVi2LBhVsfIwWaz8e2331odo9iMGTOG5s2bWx1DxGuoCIlIrr7++mvGjRvnfBwTE1OiqzvnVQgOHz7MzTffXGI5RKRs07XGRCRXYWFhxfK6mZmZl3UpgKpVq7oxjfc4d+4c5cqVszqGSKmjM0Iikqu/fzXWqVMnfv/9dx577DFsNpvLNdqWL19O+/btCQwMJDo6miFDhpCenu58PiYmhnHjxtGnTx+Cg4MZOHAgAP/617+48sorCQoKok6dOowaNYpz584BMHXqVMaOHcumTZuc7zd16lQg51djmzdvpnPnzgQGBlK5cmUGDhzIqVOnnM8/8MADdOvWjddff51q1apRuXJlHn30Ued75eb82ahPPvmEmJgYQkJCuPfeezl58qTL57r4DFnz5s0ZM2aM87HNZuP999/n1ltvJSgoiAYNGpCYmMhvv/1Gp06dKF++PG3atCEpKSlHhvfff5/o6GiCgoK45557SE1NdXn+ww8/pEGDBgQEBFC/fn3effdd53N79+7FZrMxY8YMOnbsSEBAANOnT8/z84p4MxUhEbmkr7/+mho1avD8889z+PBhDh8+DEBSUhI33XQTd911F7/88gszZsxg+fLlDBo0yOX4119/nWbNmrFhwwZGjRoFmFeanzp1Ktu2bWPixIlMmTKF8ePHA9CzZ08ef/xxGjVq5Hy/nj175siVnp5Oly5dqFSpEmvWrGHmzJn89NNPOd5/0aJFJCUlsWjRIqZNm8bUqVOdxSovSUlJfPvtt8yZM4c5c+awZMkSXn755UL/7s6XwI0bN1K/fn3uu+8+Hn74YUaOHMnatWsxDCNH3t9++40vv/yS//73v8ybN48NGzbwz3/+0/n89OnTee6553jxxRfZvn07L730EqNGjWLatGkurzNixAiGDh3K9u3b6dKlS6Gzi3gFQ0QkFx07djSGDh3qfFyrVi1j/PjxLvv079/fGDhwoMu2ZcuWGXa73Th9+rTzuG7dul3y/V577TWjRYsWzsejR482mjVrlmM/wPjmm28MwzCMDz74wKhUqZJx6tQp5/Pff/+9YbfbjeTkZMMwDKNv375GrVq1jKysLOc+d999t9GzZ888s4wePdoICgoy0tLSnNuefPJJo1WrVs7Huf0+mjVrZowePdol67PPPut8nJiYaADGRx995Nz2+eefGwEBAS7v7ePjYxw4cMC57YcffjDsdrtx+PBhwzAMo27dusZnn33m8t7jxo0zWrdubRiGYezZs8cAjAkTJuT5GUXEpDFCIlJkmzZt4pdffnH52sUwDBwOB3v27KFBgwYAxMbG5jh2xowZvPXWWyQlJXHq1CmysrIIDg4u1Ptv376dZs2aUb58eee2tm3b4nA42LlzJ5GRkQA0atQIHx8f5z7VqlVj8+bN+b52TEwMFStWdDnmyJEjhcoH0LRpU+f983maNGnisu3MmTOkpaU5P3/NmjWpXr26c5/WrVs7P1PFihVJSkqif//+PPTQQ859srKyCAkJcXnv3H7vIuJKRUhEiuzUqVM8/PDDDBkyJMdzNWvWdN7/e1EBSExMpHfv3owdO5YuXboQEhLCF198wRtvvFEsOS8eJGyz2XA4HJd1jN1uxzAMl31yG3f099c5P7Yqt22XynPe+fFPU6ZMoVWrVi7P/b3sQc7fu4jkpCIkIgXi5+dHdna2y7ZrrrmGbdu2Ua9evUK91sqVK6lVqxbPPPOMc9vvv/9+yfe7WIMGDZg6dSrp6enOP/orVqzAbrdz1VVXFSpTYYWHhzvHSgGkpaWxZ88et7z2vn37OHToEFFRUQD8/PPPzs8UGRlJVFQUu3fvpnfv3m55PxFvpsHSIlIgMTExLF26lIMHD3Ls2DHAnPm1cuVKBg0axMaNG/n111/57rvvcgz+vdgVV1zBvn37+OKLL0hKSuKtt97im2++yfF+e/bsYePGjRw7doyzZ8/meJ3evXsTEBBA37592bJlC4sWLWLw4MHcf//9zq+hikvnzp355JNPWLZsGZs3b6Zv3745zsgU1fnPtGnTJpYtW8aQIUO45557nEsHjB07loSEBN566y127drF5s2b+fjjj3nzzTfd8v4i3kRFSEQK5Pnnn2fv3r3UrVuX8PBwwBz/smTJEnbt2kX79u25+uqree6555xnMvJy++2389hjjzFo0CCaN2/OypUrnbPJzrvrrru46aabuP766wkPD+fzzz/P8TpBQUH873//4/jx47Rs2ZIePXoQFxfHpEmT3PfB8zBy5Eg6duzIrbfeyi233EK3bt2oW7euW167Xr16dO/ena5du3LjjTfStGlTl+nxAwYM4MMPP+Tjjz+mSZMmdOzYkalTp1K7dm23vL+IN7EZF3/JLSIiIuIldEZIREREvJaKkIiIiHgtFSERERHxWipCIiIi4rVUhERERMRrqQiJiIiI11IREhEREa+lIiQiIiJeS0VIREREvJaKkIiIiHgtFSERERHxWipCIiIi4rX+H0HDQ1UntDG8AAAAAElFTkSuQmCC",
      "text/plain": [
       "<Figure size 640x480 with 1 Axes>"
      ]
     },
     "metadata": {},
     "output_type": "display_data"
    }
   ],
   "source": [
    "import matplotlib.pyplot as plt\n",
    "import pandas as pd\n",
    "\n",
    "df = pd.DataFrame(job.metrics())\n",
    "df.sort_values(by=[\"iteration_number\"], inplace=True)\n",
    "\n",
    "plt.plot(df[\"iteration_number\"], df[\"expval\"], \"-o\", color=\"orange\")\n",
    "plt.xlabel(\"iteration number\")\n",
    "plt.ylabel(\"expectation value\")\n",
    "plt.title(\"Simulator results\")\n",
    "\n",
    "plt.show()"
   ]
  },
  {
   "cell_type": "markdown",
   "metadata": {},
   "source": [
    "## Running on a QPU with priority\n",
    "\n",
    "The next step is to see how well the qubit rotation works on a real QPU. We\n",
    "create a hybrid job with a priority QPU. We also increase the number of\n",
    "steps to 10.\n",
    "\n",
    "Using hybrid jobs for iterative algorithms is very beneficial because you retain priority access to the\n",
    "target QPU. So once your quantum tasks are created in the hybrid job, they run ahead of other tasks\n",
    "waiting in the *quantum task queue*. This means your\n",
    "algorithm will not be interrupted by other quantum tasks, so it will run more efficiently and\n",
    "predictably. Quantum tasks submitted as part of a hybrid job have priority, and are aggregated in the *priority task queue*.\n",
    "\n",
    "Hybrid jobs have their own *hybrid jobs queue* so that only a single\n",
    "hybrid job can run on a QPU at a time. Each QPU has its own hybrid jobs queue. Note that this is a different queue from the quantum tasks. For a single quantum circuit, or a batch of circuit, it’s\n",
    "recommended to create quantum tasks instead of hybrid jobs. For more information on quantum tasks and hybrid jobs queue see the [Amazon Braket documentation](https://docs.aws.amazon.com/braket/latest/developerguide/braket-task-when.html).\n",
    "\n",
    "To get QPU priority, you must ensure that the device ARN used within the function matches that\n",
    "specified in the decorator. For convenience, you can use the helper function ``get_device_arn()`` to\n",
    "automatically capture the device ARN declared in ``@hybrid_job``.\n",
    "\n",
    "<div class=\"alert alert-block alert-info\">\n",
    "    <b>Note:</b> Only hybrid jobs running on AWS receive priority. Hybrid jobs running <a href=\"https://docs.aws.amazon.com/braket/latest/developerguide/braket-jobs-local-mode.html\">locally</a>, or with a mismatched device ARN do not get priority task queueing. \n",
    "</div>\n",
    "\n",
    "In the previous example, we declared the local simulator outside the decorated function scope.\n",
    "However, for AWS devices such as QPUs or on-demand simulators, the device must be declared within the function scope. \n",
    "\n",
    "<div class=\"alert alert-block alert-info\">\n",
    "    <b>Note:</b> AWS devices must be declared within the body of the decorated function.\n",
    "</div>"
   ]
  },
  {
   "cell_type": "code",
   "execution_count": 15,
   "metadata": {},
   "outputs": [],
   "source": [
    "from braket.devices import Devices\n",
    "\n",
<<<<<<< HEAD
    "device_arn = Devices.IQM.Garnet\n",
=======
    "device_arn = Devices.Rigetti._Ankaa2\n",
>>>>>>> 5fb823b8
    "\n",
    "\n",
    "@hybrid_job(device=device_arn)  # set priority QPU\n",
    "def qpu_qubit_rotation_hybrid_job(num_steps=10, stepsize=0.5):\n",
    "    # AWS devices must be declared within the decorated function.\n",
    "    device = qml.device(\n",
    "        \"braket.aws.qubit\",\n",
    "        device_arn=device_arn.value,  # Make sure the device ARN matches the hybrid job device ARN\n",
    "        wires=2,\n",
    "        shots=1_000,\n",
    "    )\n",
    "\n",
    "    @qml.qnode(device)\n",
    "    def circuit(params):\n",
    "        qml.RX(params[0], wires=0)\n",
    "        qml.RY(params[1], wires=0)\n",
    "        return qml.expval(qml.PauliZ(0))\n",
    "\n",
    "    opt = qml.GradientDescentOptimizer(stepsize=stepsize)\n",
    "    params = np.array([0.5, 0.75])\n",
    "\n",
    "    for i in range(num_steps):\n",
    "        # update the circuit parameters\n",
    "        params = opt.step(circuit, params)\n",
    "        expval = circuit(params)\n",
    "\n",
    "        log_metric(metric_name=\"expval\", iteration_number=i, value=expval)\n",
    "\n",
    "    return params"
   ]
  },
  {
   "cell_type": "markdown",
   "metadata": {},
   "source": [
    "To get a sense of how long we will wait before the hybrid job runs, we can check the hybrid job\n",
    "queue depth with `AwsDevice(device_arn).queue_depth().jobs`. We can also check if the device is\n",
    "currently available with `AwsDevice(device_arn).is_available()`.\n",
    "\n",
    "You can check the queue depth on the devices page of the [Amazon Braket Console](https://console.aws.amazon.com/braket/home). Below, we show the devices page for IQM Garnet.\n",
    "\n",
    "![IQM Garnet showing the queue depths.](console_figures/queue_viz.png)\n"
   ]
  },
  {
   "cell_type": "markdown",
   "metadata": {},
   "source": [
    "\n",
    "When there are no other hybrid jobs in the queue ahead of you, and the device is available, the hybrid job will start running.\n",
    "\n",
    "<div class=\"alert alert-block alert-info\">\n",
    "    <b>Note:</b> Running the following cell will only run once the QPU is available. This may take a long time and will result in usage fees charged to your AWS account. Only run the cell if you are comfortable with the potential wait-time and costs. We recommend monitoring the Billing & Cost Management Dashboard on the AWS console.\n",
    "</div>"
   ]
  },
  {
   "cell_type": "code",
   "execution_count": 16,
   "metadata": {},
   "outputs": [
    {
     "name": "stdout",
     "output_type": "stream",
     "text": [
      "AwsQuantumJob('arn':'arn:aws:braket:us-west-2:318845237731:job/qpu-qubit-rotation-hybrid-job-1700084458165')\n"
     ]
    }
   ],
   "source": [
    "qpu_job = qpu_qubit_rotation_hybrid_job(num_steps=10, stepsize=0.5)\n",
    "print(qpu_job)"
   ]
  },
  {
   "cell_type": "markdown",
   "metadata": {},
   "source": [
    "Next, we wait for the algorithm to complete and download the result. "
   ]
  },
  {
   "cell_type": "code",
   "execution_count": 17,
   "metadata": {},
   "outputs": [
    {
     "data": {
      "text/plain": [
       "{'result': tensor([0.0205, 3.1065], requires_grad=True)}"
      ]
     },
     "execution_count": 17,
     "metadata": {},
     "output_type": "execute_result"
    }
   ],
   "source": [
    "qpu_job.result()"
   ]
  },
  {
   "cell_type": "markdown",
   "metadata": {},
   "source": [
    "Next, we plot the expectation value per iteration number below. We see that on a real QPU, the data is not as smooth as the simulator, but the minimum still is detected correctly!"
   ]
  },
  {
   "cell_type": "code",
   "execution_count": 18,
   "metadata": {},
   "outputs": [
    {
     "name": "stdout",
     "output_type": "stream",
     "text": [
      "{'timestamp': [1700084730.969484, 1700084698.0504165, 1700084679.9848497, 1700084664.1287766, 1700084648.2972944, 1700084632.2871127, 1700084616.684862], 'expval': [-0.972, -0.784, -0.548, -0.36, -0.07, 0.11, 0.388], 'iteration_number': [7.0, 5.0, 4.0, 3.0, 2.0, 1.0, 0.0]}\n"
     ]
    }
   ],
   "source": [
    "# May need to wait a bit before metrics show up\n",
    "# If metrics aren't there, try again after 5 seconds\n",
    "import time\n",
    "\n",
    "time.sleep(10)\n",
    "print(qpu_job.metrics())"
   ]
  },
  {
   "cell_type": "code",
   "execution_count": 19,
   "metadata": {},
   "outputs": [
    {
     "data": {
      "image/png": "iVBORw0KGgoAAAANSUhEUgAAAkIAAAHHCAYAAABTMjf2AAAAOXRFWHRTb2Z0d2FyZQBNYXRwbG90bGliIHZlcnNpb24zLjguMCwgaHR0cHM6Ly9tYXRwbG90bGliLm9yZy81sbWrAAAACXBIWXMAAA9hAAAPYQGoP6dpAABiH0lEQVR4nO3dd1hUZ8IF8DNDbwMoXbpEBaWoKLEQjaJg71jA3pLVqNFkV3cTNcluSDGJmqLGrliw14i9S+wIKjZEQRRQEYYide73R3Q+CYggA5dhzu955lm5Ze4Zdtc53vve90oEQRBAREREpIGkYgcgIiIiEguLEBEREWksFiEiIiLSWCxCREREpLFYhIiIiEhjsQgRERGRxmIRIiIiIo3FIkREREQai0WIiIiINBaLEBGRCDp27IiOHTuKHYNI47EIEZHKXLt2DaGhoWjQoAH09PRgZ2eH0NBQXL9+vdS2q1atgkQiUb709fXRqFEjTJ48GampqaW2u3DhQpnH7NmzJ5ydnavrI9WYhw8fYu7cuYiOjhY7CpFG0RY7ABHVDdu2bcPQoUNRr149jB07Fi4uLrh37x6WL1+OLVu2ICIiAn369Cm135dffgkXFxfk5eXh1KlTWLRoEf744w9cvXoVhoaGInwScTx8+BBffPEFnJ2d4ePjI3YcIo3BIkREVRYfH4/hw4fD1dUVJ06cgKWlpXLd1KlT4e/vj9DQUMTExMDFxaXEvt26dYOvry8AYNy4cahfvz5+/PFH7Ny5E0OHDq22zIIgIC8vDwYGBtV2DCKq/XhpjIiq7Pvvv0dubi5+//33EiUIACwsLLBkyRJkZ2fj+++/f+N7derUCQCQkJCg0ozOzs7o2bMn9u/fD19fXxgYGGDJkiUAgIyMDEybNg0ODg7Q09ODm5sbvv32WygUihLvsXHjRrRs2RImJiaQyWTw9PTEggULlOvnzp0LiURS6tgvL+/du3evzGzHjh1Dq1atAACjR49WXi5ctWoVAOD27dsYMGAAbGxsoK+vD3t7ewwZMgSZmZkq+M0QaTaeESKiKtu9ezecnZ3h7+9f5vr33nsPzs7O2L17N3777bdy3ys+Ph4AUL9+fZXnvHnzJoYOHYqJEydi/PjxaNy4MXJzc9GhQwckJydj4sSJcHR0xJkzZzBr1iw8evQI8+fPBwAcPHgQQ4cORefOnfHtt98CAOLi4nD69GlMnTq1Srnc3d3x5ZdfYvbs2ZgwYYLy99i2bVsUFBQgMDAQ+fn5+Oijj2BjY4Pk5GTs2bMHGRkZMDU1rdKxiTQdixARVUlmZiYePnxY5vifV3l5eWHXrl3IysqCiYlJif2fPHmCvLw8nD59Gl9++SUMDAzQs2dPlWe9c+cOIiMjERgYqFz23//+F/Hx8bh8+TLeeecdAMDEiRNhZ2eH77//HjNmzICDgwP27t0LmUyG/fv3Q0tLS6W5rK2t0a1bN8yePRtt2rRBaGiocl10dDQSEhKwefNmDBw4ULl89uzZKs1ApKl4aYyIqiQrKwsASpSbsrxc/3L7lwICAmBpaQkHBwcMGTIExsbG2L59Oxo0aKDyrC4uLiVKEABs3rwZ/v7+MDc3x5MnT5SvgIAAFBcX48SJEwAAMzMz5OTk4ODBgyrPVZ6XZ3z279+P3NzcGj02kSbgGSEiqpLXFZy/y8rKgkQigYWFRYnlv/76Kxo1agRtbW1YW1ujcePGkEor92+0ssbllOXvA7WBv8bfxMTElBrb9FJaWhoA4B//+Ac2bdqEbt26oUGDBujatSuCg4MRFBRUqayV5eLigunTp+PHH3/EunXr4O/vj969eyM0NJSXxYhUgEWIiKrE1NQUdnZ2iImJKXe7mJgY2NvbQ1dXt8Ty1q1bK+8aK4u+vj4A4Pnz52Wuz83NVW7zJmXdIaZQKNClSxf885//LHOfRo0aAQCsrKwQHR2N/fv3Y9++fdi3bx9WrlyJESNGYPXq1QBeX8iKi4srlO91fvjhB4waNQo7d+7EgQMHMGXKFISFheHPP/+Evb19ld6bSNPx0hgRVVmvXr2QkJCAU6dOlbn+5MmTuHfvHgYNGlTp93ZycgLw10Dnsty6dUu5zdto2LAhsrOzERAQUObL0dFRua2uri569eqF3377DfHx8Zg4cSLWrFmDO3fuAADMzc0B/HUX2qvu37//xhxvOqvl6emJzz77DCdOnMDJkyeRnJyMxYsXV/LTEtHfsQgRUZV98sknMDQ0xMSJE/H06dMS69LT0/HBBx9AJpNh8uTJlX7vli1bwsrKCsuWLUN+fn6JdTt27EBycjK6dev21tmDg4MRFRWF/fv3l1qXkZGBoqIiACj1uaRSKby8vABAmathw4YAoBxXBAA5OTnKM0blMTIyUh7zVXK5XJnhJU9PT0il0lK/DyKqPF4aI6Iqc3Nzw5o1azB06FB4enqWmln62bNn2LhxY5ljdN5EV1cX8+bNw8iRI9GqVSsMHjwY9evXx+XLl7FixQp4eXlhwoQJb539008/xa5du9CzZ0+MGjUKLVu2RE5ODmJjY7Flyxbcu3cPFhYWGDduHNLT09GpUyfY29vj/v37+Pnnn+Hj4wN3d3cAQNeuXeHo6IixY8fi008/hZaWFlasWAFLS0skJiaWm6Nhw4YwMzPD4sWLYWJiAiMjI/j5+eHKlSuYPHkyBg0ahEaNGqGoqAhr166FlpYWBgwY8Nafm4heEIiIVCQ2NlYYNmyYYGNjI0ilUgGAoK+vL1y7dq3UtitXrhQACOfPn6/Qe+/bt094//33BZlMJujo6AguLi7C9OnThWfPnlVofycnJ6FHjx5lrsvKyhJmzZoluLm5Cbq6uoKFhYXQtm1bYd68eUJBQYEgCIKwZcsWoWvXroKVlZWgq6srODo6ChMnThQePXpU4r0uXrwo+Pn5Kbf58ccflZ81ISFBuV2HDh2EDh06lNh3586dgoeHh6CtrS0AEFauXCncvXtXGDNmjNCwYUNBX19fqFevnvD+++8Lhw4dqtDnJqLySQRBEMStYkRUV61ZswajRo1CaGgo1qxZI3YcIqJSeGmMiKrNiBEj8OjRI8ycORP29vb4+uuvxY5ERFQCzwgRERGRxuJdY0RERKSxWISIiIhIY7EIERERkcZiESIiIiKNxbvG3kChUODhw4cwMTGp8IMdiYiISFyCICArKwt2dnblPsiZRegNHj58CAcHB7FjEBER0VtISkoq9+HELEJvYGJiAuCvX6RMJhM5DREREVWEXC6Hg4OD8nv8dViE3uDl5TCZTMYiREREpGbeNKyFg6WJiIhIY7EIERERkcZiESIiIiKNxSJEREREGotFiIiIiDQWixARERFpLBYhIiIi0lhqV4R+/fVXODs7Q19fH35+fjh37lyF9tu4cSMkEgn69u1bvQGJiIhIbahVEYqIiMD06dMxZ84cXLp0Cd7e3ggMDERaWlq5+927dw+ffPIJ/P39aygpERERqQO1KkI//vgjxo8fj9GjR8PDwwOLFy+GoaEhVqxY8dp9iouLERISgi+++AKurq41mPb1ihUKHLt3DxtiY3Hs3j0UKxRiRyIiItJIavOIjYKCAly8eBGzZs1SLpNKpQgICEBUVNRr9/vyyy9hZWWFsWPH4uTJk288Tn5+PvLz85U/y+XyqgX/m21xcZgaGYkHr7yvvUyGBUFB6O/urtJjERERUfnU5ozQkydPUFxcDGtr6xLLra2tkZKSUuY+p06dwvLly7F06dIKHycsLAympqbKlyqfPL8tLg4DN20qUYIAIFkux8BNm7AtLk5lxyIiIqI3U5siVFlZWVkYPnw4li5dCgsLiwrvN2vWLGRmZipfSUlJKslTrFBgamQkhDLWvVw2LTKSl8mIiIhqkNpcGrOwsICWlhZSU1NLLE9NTYWNjU2p7ePj43Hv3j306tVLuUzxomRoa2vj5s2baNiwYan99PT0oKenp+L0wMnExFJngl4lAEiSy3EyMREdnZ1VfnwiIiIqTW3OCOnq6qJly5Y4fPiwcplCocDhw4fRpk2bUts3adIEsbGxiI6OVr569+6N999/H9HR0Sq95FURj7KyVLodERERVZ3anBECgOnTp2PkyJHw9fVF69atMX/+fOTk5GD06NEAgBEjRqBBgwYICwuDvr4+mjVrVmJ/MzMzACi1vCbYmpiodDsiIiKqOrUqQoMHD8bjx48xe/ZspKSkwMfHB5GRkcoB1ImJiZBKa+dJLn9HR9jLZEiWy8scJwQAFgYG8Hd0rNFcREREmkwiCMLrvpcJf90+b2pqiszMTMhksiq918u7xgCUWYa0pVJEhoSgcy2Z74iIiEhdVfT7u3aePqmj+ru7Y0twMBr87b8Qe5kMfg0aoEihQJ+NG/HngwciJSQiItIsPCP0Bqo8I/RSsUKBk4mJeJSVBVsTE/g7OqJIoUCvDRtw8O5dmOnr4/ioUfD625xJREREVDEV/f5mEXqD6ihCr5NTUICu4eE4k5QEayMjnBozBm716lXrMYmIiOoiXhpTQ0a6utg7bBi8ra2RmpODgDVryp17iIiIiKqGRaiWMdPXx/7QULxTrx7uZ2aiy9q1eJyTI3YsIiKiOolFqBayNjbGoREj4CCT4caTJwgMD0dmXp7YsYiIiOocFqFaytHUFIdGjICloSEup6Sg54YNyC0sFDsWERFRncIiVIs1ql8fB4YPh6meHk4lJmLApk0oKC4WOxYREVGdwSJUy/nY2GDvsGEw1NFB5J07CN22jU+oJyIiUhEWITXQztER2wcPho5Uis3Xr2Pinj3grAdERERVxyKkJro2bIgNAwZAKpFg+eXL+OTAAZYhIiKiKmIRUiMDPDywrFcvAMCPf/6J/508KXIiIiIi9cYipGZGN2+O+YGBAIDPjx7Fz2fPipyIiIhIfbEIqaGp776LuR06AACmREZizZUrIiciIiJSTyxCamp2hw6Y5ucHABi9cye2x8WJnIiIiEj9sAipKYlEgh8CAzHaxwcKQcCQrVtx6O5dsWMRERGpFRYhNSaVSLC0Vy8M9PBAQXEx+mzciKikJLFjERERqQ0WITWnJZUivF8/BDZsiNzCQnRfvx5XUlLEjkVERKQWWITqAD1tbWwNDkY7Bwdk5OWha3g4bj99KnYsIiKiWo9FqI4w0tXFnmHD4GNjg7ScHASsXYukzEyxYxEREdVqLEJ1iJm+PvaHhqJR/fpIzMxEl7VrkZaTI3YsIiKiWotFqI6xMjLCoeHD4WhqiptPnyIwPBwZeXlixyIiIqqVWITqIAdTUxwcPhxWRkaITklBz/XrkVtYKHYsIiKiWodFqI5qVL8+DoSGwlRPD6eTktA/IgIFxcVixyIiIqpVWITqMG8bG/wREgJDHR3sj49HyLZtKFYoxI5FRERUa7AI1XFtHRywY/Bg6GppYcv165iwezcEQRA7FhERUa3AIqQBujRsiI0DBkAqkWBFdDRmHDjAMkRERAQWIY3Rz90dK3r3BgD89Oef+O+JEyInIiIiEh+LkAYZ6eODBUFBAIDZx45hwZ9/ipyIiIhIXCxCGmaKnx++7NgRADBt/36sio4WNQ8REZGYWIQ00GfvvYfp774LABi7axe2xcWJnIiIiEgcLEIaSCKRYF7XrhjbvDkUgoAhW7bgQHy82LGIiIhqHIuQhpJIJFjSsycGeXigUKFAv4gInElKEjsWERFRjWIR0mBaUinC+/dHkJsbcgsL0X3dOlxJSRE7FhERUY1hEdJwulpa2BocjPaOjsjMz0fX8HDcevpU7FhEREQ1gkWIYKijgz1Dh6K5jQ3ScnIQsGYNEjMzxY5FRERU7ViECABgqq+P/aGhaGJhgSS5HF3WrkVaTo7YsYiIiKoVixApWRoZ4eDw4XAyNcWtp08RGB6OjLw8sWMRERFVG7UrQr/++iucnZ2hr68PPz8/nDt37rXbLl26FP7+/jA3N4e5uTkCAgLK3Z4Ae5kMB4cPh7WREaJTUtBz/XrkFBSIHYuIiKhaqFURioiIwPTp0zFnzhxcunQJ3t7eCAwMRFpaWpnbHzt2DEOHDsXRo0cRFRUFBwcHdO3aFcnJyTWcXL28U78+DgwfDjN9fZxOSkL/TZuQX1QkdiwiIiKVkwhq9BhyPz8/tGrVCr/88gsAQKFQwMHBAR999BFmzpz5xv2Li4thbm6OX375BSNGjKjQMeVyOUxNTZGZmQmZTFal/OrmzwcPELBmDXIKCzHA3R0bBw6EtlStujMREWmoin5/q823WkFBAS5evIiAgADlMqlUioCAAERFRVXoPXJzc1FYWIh69eq9dpv8/HzI5fISL031rr09dgwZ8tct9nFxGL97NxTq05uJiIjeSG2K0JMnT1BcXAxra+sSy62trZFSwUkA//Wvf8HOzq5Emfq7sLAwmJqaKl8ODg5Vyq3uAlxdsXHAAGhJJFgVHY3p+/dDjU4iEhERlUttilBVffPNN9i4cSO2b98OfX391243a9YsZGZmKl9JfOwE+rm7Y0WfPgCABWfP4svjx0VOREREpBraYgeoKAsLC2hpaSE1NbXE8tTUVNjY2JS777x58/DNN9/g0KFD8PLyKndbPT096OnpVTlvXTPC2xuZeXmYEhmJucePw1RfH9NePMGeiIhIXanNGSFdXV20bNkShw8fVi5TKBQ4fPgw2rRp89r9vvvuO3z11VeIjIyEr69vTUStsz7y88NX778PAPh4/36svHxZ5ERERERVozZnhABg+vTpGDlyJHx9fdG6dWvMnz8fOTk5GD16NABgxIgRaNCgAcLCwgAA3377LWbPno3169fD2dlZOZbI2NgYxsbGon0OdfYff39k5uVhXlQUxu3eDZmeHgZ4eIgdi4iI6K2oVREaPHgwHj9+jNmzZyMlJQU+Pj6IjIxUDqBOTEyE9JXbuxctWoSCggIMHDiwxPvMmTMHc+fOrcnodYZEIsF3XbogIy8Pyy5fxtCtW7FbVxeBbm5iRyMiIqo0tZpHSAyaPI9QeYoVCgzbtg2brl2DgbY2Dg4fjnaOjmLHIiIiAlAH5xGi2kVLKsXafv3Qzc0Nz4uK0GP9ekRXcBoDIiKi2oJFiN6arpYWtgQHw9/REZn5+ei6di1uPX0qdiwiIqIKYxGiKjHU0cHuoUPRwtYWj3NzEbBmDRIzM8WORUREVCEsQlRlpvr6iAwJQRMLCyTJ5QhYswap2dlixyIiInojFiFSCUsjIxwcPhxOpqa4nZ6OwPBwPHv+XOxYRERE5WIRIpWxl8lwaMQI2Bgb40pqKnqsX4+cggKxYxEREb0WixCplFu9ejgQGgpzfX1EPXiAfhERyC8qEjsWERFRmViESOU8ra2xLyQERjo6OHj3LoZt24YihULsWERERKWwCFG18LO3x66hQ6GnpYVtcXEYv3s3FJy7k4iIahkWIao2nVxcEDFwILQkEqyKjsbHkZHgROZERFSbsAhRterTpAlW9e0LAFh47hy+OH5c3EBERESvUKuHrpJ6CvXyQmZeHibv24cvjh+HqZ4epvj54WRiIh5lZcHWxAT+jo7QkrKXExFRzeJDV9+AD11Vna9PnsR/jhwBAJjr6+NZXp5ynb1MhgVBQejv7i5WPCIiqkP40FWqdWa1b48+jRsDQIkSBADJcjkGbtqEbXFxYkQjIiINxSJENUYhCLj46FGZ616elpwWGYli3mpPREQ1hEWIaszJxEQ8kMtfu14AkCSX42RiYs2FIiIijcYiRDXmUVaWSrcjIiKqKhYhqjG2JiYV2s7KyKiakxAREf2FRYhqjL+jI+xlMkjesN2cY8eQ8OxZjWQiIiLNxiJENUZLKsWCoCAAKFWGXv6sr62N00lJ8Fq8GMsvXeJM1EREVK1YhKhG9Xd3x5bgYDT425wO9jIZtgYHI27SJLzn5ITsggKM270bfTZuRGp2tkhpiYioruOEim/ACRWrR7FC8dqZpRWCgJ+iovDvI0dQUFwMC0NDLOnZk5MtEhFRhVX0+5tF6A1YhMRzNS0Nodu24UpqKgBghLc3FgYFwVRfX+RkRERU23FmaVJ7zayscG78eMxq3x5SiQRrrlyB1+LFOJqQIHY0IiKqI1iEqFbT1dLC15074+To0Whobo7EzEx0WrMG0/fvx/PCQrHjERGRmmMRIrXQ1sEB0R98gIktWwIAfvrzT/guXYpLr3lkBxERUUWwCJHaMNbVxeKePbF32DDYGBvj+uPH8Fu2DP89cQJFfD4ZERG9BRYhUjvd33kHsR9+iIEeHihSKPD50aNov2IFbj19KnY0IiJSMyxCpJYsDA2xaeBAhPfrB1M9PZxNTobP4sX47fx5TsJIREQVxiJEaksikSDEywuxH36Izi4ueF5UhEl//IGgdeuQXM5T7omIiF5iESK152BqigPDh2NhUBD0tbVxID4enosWYePVq2JHIyKiWo5FiOoEqUSCj/z8cHniRPja2eFZXh6Gbt2KoVu3Iv35c7HjERFRLcUiRHVKEwsLnBkzBnM7dICWRIKNV6/Cc9Ei7L9zR+xoRERUC7EIUZ2jo6WFOR07ImrsWDSuXx8Ps7IQtG4dJu3di5yCArHjERFRLcIiRHVWqwYNcGniRExp3RoA8NuFC2i+ZAn+fPBA5GRERFRbsAhRnWaoo4MF3brh4PDhsJfJcDs9He1WrMDnR46gsLhY7HhERCQyFiHSCAGuroj54AOEeHpCIQj478mTeHf5clx//FjsaEREJCIWIdIY5gYGCO/fH5sGDkQ9AwNcevQILZYswU9RUVBwEkYiIo2kdkXo119/hbOzM/T19eHn54dz586Vu/3mzZvRpEkT6Ovrw9PTE3/88UcNJaXaalDTprj64Yfo5uaG/OJiTD9wAAFr1iAxM1PsaEREVMPUqghFRERg+vTpmDNnDi5dugRvb28EBgYiLS2tzO3PnDmDoUOHYuzYsbh8+TL69u2Lvn374ion2tN4tiYm2DtsGBb36AFDHR0cvXcPnosWYXV0NB/RQUSkQSSCGv2t7+fnh1atWuGXX34BACgUCjg4OOCjjz7CzJkzS20/ePBg5OTkYM+ePcpl7777Lnx8fLB48eIKHVMul8PU1BSZmZmQyWSq+SBUq9xJT8eI7dsR9eJusn5NmmBJz56wNDISORkREb2tin5/q80ZoYKCAly8eBEBAQHKZVKpFAEBAYiKiipzn6ioqBLbA0BgYOBrtyfN5FavHk6MHo2vO3WCjlSK7TduoNmiRdhz65bY0YiIqJqpTRF68uQJiouLYW1tXWK5tbU1UlJSytwnJSWlUtsDQH5+PuRyeYkX1X3aUilm+fvj3PjxaGppibScHPTasAHjd+1CVn6+2PGIiKiaqE0RqilhYWEwNTVVvhwcHMSORDXIx8YGFyZMwCdt2kACYNnly/BevBgn798XOxoREVUDtSlCFhYW0NLSQmpqaonlqampsLGxKXMfGxubSm0PALNmzUJmZqbylZSUVPXwpFb0tbXxfdeuODpyJJxMTZGQkYEOq1bhXwcPIr+oSOx4RESkQmpThHR1ddGyZUscPnxYuUyhUODw4cNo06ZNmfu0adOmxPYAcPDgwdduDwB6enqQyWQlXqSZOjg7I+bDDzHaxwcCgO/OnEGrpUtxpZxLq0REpF7UpggBwPTp07F06VKsXr0acXFx+PDDD5GTk4PRo0cDAEaMGIFZs2Ypt586dSoiIyPxww8/4MaNG5g7dy4uXLiAyZMni/URSM3I9PSwok8f7Bg8GJaGhohNS0OrpUvx7alTKFYoxI5HRERVpC12gMoYPHgwHj9+jNmzZyMlJQU+Pj6IjIxUDohOTEyEVPr/3a5t27ZYv349PvvsM/z73//GO++8gx07dqBZs2ZifQRSU32aNEEbBwdM2L0bO2/exMzDh7H71i2s6dcPrubmYscjIqK3pFbzCImB8wjRqwRBwOorVzBl3z5kFRTASEcHPwUGYlyLFpBIJGLHIyKiF+rcPEJEtYFEIsEoHx/EfPgh3nNyQk5hISbs2YNeGzYgJTtb7HhERFRJLEJEb8HZzAxHR47EvC5doKulhb23b6PZb79h6/XrYkcjIqJKYBEiektSiQQz2rbFxQkT4GNjg6fPn2Pg5s0YsX07MvLyxI5HREQVwCJEVEXNrKxwdtw4/Lt9e0glEqyNiYHXokU4kpAgdjQiInoDFiEiFdDV0sL/OnfGydGj0dDcHElyOTqvWYNpkZF4XlgodjwiInqNtypCa9euRbt27WBnZ4f7Lx49MH/+fOzcuVOl4YjUTVsHB0R/8AE+aNkSALDg7Fm0/P13XHz4UORkRERUlkoXoUWLFmH69Ono3r07MjIyUFxcDAAwMzPD/PnzVZ2PSO0Y6+piUc+e+GPYMNgYGyPuyRO8u3w5vjx+HEUvJmEsVihw7N49bIiNxbF79zg5IxGRSCo9j5CHhwe+/vpr9O3bFyYmJrhy5QpcXV1x9epVdOzYEU+ePKmurKLgPEJUFU9zc/Hh3r3Y/OJustYNGiDU0xPfnTmDB3K5cjt7mQwLgoLQ391drKhERHVKtc0jlJCQgObNm5darqenh5ycnMq+HVGdVt/QEBEDB2Jd//4w09fHueRkTImMLFGCACBZLsfATZuwLS5OpKRERJqp0kXIxcUF0dHRpZZHRkbCnf+aJSpFIpFgmKcnoidOhJ6WVpnbvDwtOy0ykpfJiIhqUKWfNTZ9+nRMmjQJeXl5EAQB586dw4YNGxAWFoZly5ZVR0aiOiEhIwP5L8bUlUUAkCSX42RiIjo6O9dYLiIiTVbpIjRu3DgYGBjgs88+Q25uLoYNGwY7OzssWLAAQ4YMqY6MRHXCo6wslW5HRERV91ZPnw8JCUFISAhyc3ORnZ0NKysrVeciqnNsTUxUuh0REVVdlSZUNDQ0ZAkiqiB/R0fYy2Qo7xn1DUxM4O/oWGOZiIg0XaXPCLm4uEAief1f5Xfv3q1SIKK6SksqxYKgIAzctAkS/P8A6VfVMzBAkUIBLSknfSciqgmVLkLTpk0r8XNhYSEuX76MyMhIfPrpp6rKRVQn9Xd3x5bgYEz92y301kZGyMzPR2xaGkbt3Il1/ftDWs4/OIiISDUqXYSmTp1a5vJff/0VFy5cqHIgorquv7s7+jRujJOJiXiUlQXbF5fDjiQkoPv69dh49SpsjIzwY2BguWdfiYio6io9s/Tr3L17Fz4+PpD/baI4dceZpakmrYuJQej27QCA7wIC8Gm7diInIiJST9U2s/TrbNmyBfXq1VPV2xFppBAvL8zr0gUA8M9Dh7D2yhWRExER1W2VvjTWvHnzEqfrBUFASkoKHj9+jN9++02l4Yg00Yy2bfEwKws//vknxuzaBSsjIwS6uYkdi4ioTqp0Eerbt2+Jn6VSKSwtLdGxY0c0adJEVbmINNr3XbsiJScH62NjMWDTJhwbNQq+dnZixyIiqnNUNkaoruIYIRJLQXExeqxfj0N378LS0BBnxo6FGy8/ExFViErHCMnl8gq/iEg1dLW0sC04GC1sbfE4NxeB4eFIzc4WOxYRUZ1SoTNCUqn0jbfxCoIAiUSC4nIeKqmOeEaIxJaanY22K1bg7rNnaGFri2MjR8JET0/sWEREtVpFv78rNEbo6NGjKgtGRJVjbWyMyJAQtFuxApcePUL/TZuwd9gw6GppiR2NiEjtcYzQG/CMENUW55OT8f7q1cgpLMQwT0+s7dePs08TEb2GSs8IlSU3NxeJiYkoKCgosdzLy+tt35KIytGqQQNsDQ5Gzw0bsD42FrbGxpjXtavYsYiI1Fqli9Djx48xevRo7Nu3r8z1dW2MEFFtEujmhhW9e2PEjh34ISoKtsbGmNG2rdixiIjUVqVnlp42bRoyMjJw9uxZGBgYIDIyEqtXr8Y777yDXbt2VUdGInrFcG9vfBcQAAD45OBBrI+NFTkREZH6qvQZoSNHjmDnzp3w9fWFVCqFk5MTunTpAplMhrCwMPTo0aM6chLRKz55Mfv0/LNnMWrHDlgaGqJLw4ZixyIiUjuVPiOUk5MDKysrAIC5uTkeP34MAPD09MSlS5dUm46IyiSRSPBDYCAGN22KQoUC/TdtwsWHD8WORUSkdipdhBo3boybN28CALy9vbFkyRIkJydj8eLFsLW1VXlAIiqbVCLB6r590cnFBdkFBei+fj3i09PFjkVEpFYqXYSmTp2KR48eAQDmzJmDffv2wdHREQsXLsTXX3+t8oBE9Hp62trYPngwfGxskJaTg8DwcKTl5Igdi4hIbVR5HqHc3FzcuHEDjo6OsLCwUFWuWoPzCJE6SMnORtvly5GQkYGWtrY4NmoUjHV1xY5FRCQalT5r7FWnTp0q8bOhoSFatGhRJ0sQkbqwMTZGZGgoLAwNcfHRIwzYtAkFnMqCiOiNKl2EOnXqBBcXF/z73//G9evXqyMTEb2FRvXrY++wYTDU0cGB+HiM3bULCk4cT0RUrkoXoYcPH2LGjBk4fvw4mjVrBh8fH3z//fd48OBBdeQjokpo3aABtgwaBC2JBOExMZh56JDYkYiIarVKFyELCwtMnjwZp0+fRnx8PAYNGoTVq1fD2dkZnTp1qo6MRFQJ3d55B8t79wYAfH/mDH6KihI5ERFR7VXpIvQqFxcXzJw5E9988w08PT1x/PhxVeUioioY6eODsM6dAQDTDxzAxqtXRU5ERFQ7vXUROn36NP7xj3/A1tYWw4YNQ7NmzbB3715VZishPT0dISEhkMlkMDMzw9ixY5GdnV3u9h999BEaN24MAwMDODo6YsqUKcjMzKy2jES1yb/atcOU1q0BACO2b8fhu3dFTkREVPtUugjNmjULLi4u6NSpExITE7FgwQKkpKRg7dq1CAoKqo6MAICQkBBcu3YNBw8exJ49e3DixAlMmDDhtds/fPgQDx8+xLx583D16lWsWrUKkZGRGDt2bLVlJKpNJBIJfgoKQvCL2af7RUTg8os5wIiI6C+VnkeoXbt2CAkJQXBwcI3dMh8XFwcPDw+cP38evr6+AIDIyEh0794dDx48gJ2dXYXeZ/PmzQgNDUVOTg60tSv2mDXOI0TqLr+oCEHr1uHYvXuwNjJC1NixcDE3FzsWEVG1qrZ5hF5eEqvJeYOioqJgZmamLEEAEBAQAKlUirNnz1b4fV7+MsorQfn5+ZDL5SVeROpMT1sbOwYPhpe1NVJfzD79mLNPExEBqOJg6ZqSkpKifNDrS9ra2qhXrx5SUlIq9B5PnjzBV199Ve7lNAAICwuDqamp8uXg4PDWuYlqC1N9fewLCYGTqSlup6ejx/r1yC4oEDsWEZHoRC1CM2fOhEQiKfd148aNKh9HLpejR48e8PDwwNy5c8vddtasWcjMzFS+kpKSqnx8otrAzsQE+0NDUd/AAOcfPsSgzZtRyNmniUjDVWygTDWZMWMGRo0aVe42rq6usLGxQVpaWonlRUVFSE9Ph42NTbn7Z2VlISgoCCYmJti+fTt0dHTK3V5PTw96enoVyk+kbhpbWGDvsGHotGYNIu/cwbjdu7GqTx9IJBKxoxERiULUImRpaQlLS8s3btemTRtkZGTg4sWLaNmyJQDgyJEjUCgU8PPze+1+crkcgYGB0NPTw65du6Cvr6+y7ETqys/eHpsGDkSfjRux5soV2BkbIywgQOxYRESieOtLYwUFBXjw4AESExNLvKqDu7s7goKCMH78eJw7dw6nT5/G5MmTMWTIEOUdY8nJyWjSpAnOnTsH4K8S1LVrV+Tk5GD58uWQy+VISUlBSkoKink5gDRcj0aNsLRXLwDAN6dPY2ElbjogIqpLKn1G6Pbt2xgzZgzOnDlTYrkgCJBIJNVWMtatW4fJkyejc+fOkEqlGDBgABYuXKhcX1hYiJs3byI3NxcAcOnSJeUdZW5ubiXeKyEhAc7OztWSk0hdjG7eHI+ys/GfI0cwLTISNsbGCG7aVOxYREQ16q3mEdLW1sbMmTNha2tbamyBt7e3SgOKjfMIUV0mCAI+2rcPv54/D10tLewLCUEnFxexYxERVVlFv78rXYSMjIxw8eJFNGnSpMoh1QGLENV1xQoFhmzdii3Xr8NEVxcnRo+GzxtuQiAiqu2qbUJFDw8PPHnypErhiKj20JJKsbZfP3RwckJWQQG6rVuHexkZYsciIqoRlS5C3377Lf75z3/i2LFjePr0KWdhJqoD9LW1sWPIEHhaWSElOxuB4eF48mK8HRFRXVbpS2NS6V/d6e9jg6p7sLRYeGmMNEmyXI62K1YgMTMTfg0a4PCIETDS1RU7FhFRpVX0+7vSd40dPXq0SsGIqPZqIJMhMiQE7VeuxNnkZARv2YIdgwdDR0tL7GhERNWi0meENA3PCJEmikpKQuc1a/C8qAijfHywondvzj5NRGql2s4IAUBGRgaWL1+OuLg4AEDTpk0xZswYmJqavl1aIqpV2jg4YNOgQei7cSNWRUfDztgY/+vcWexYREQqV+nB0hcuXEDDhg3x008/IT09Henp6fjxxx/RsGFDXLp0qToyEpEIejZqhCU9ewIAvj51Cr+8mLWdiKguqfSlMX9/f7i5uWHp0qXQ1v7rhFJRURHGjRuHu3fv4sSJE9USVCy8NEaa7r8nTuDzo0chAbBp0CAM9PAQOxIR0RtV24SKBgYGuHz5cqkJFa9fvw5fX1/lIy7qChYh0nSCIGDSH39g0YUL0NXSwv7QUHTkI2qIqJartgkVZTJZmQ9XTUpKgomJSWXfjohqOYlEgp+7dUN/d3cUFBejz8aNiElNFTsWEZFKVLoIDR48GGPHjkVERASSkpKQlJSEjRs3Yty4cRg6dGh1ZCQikWlJpVjXvz/8HR0hz89HUHg47nP2aSKqAyp919i8efMgkUgwYsQIFBUVAQB0dHTw4Ycf4ptvvlF5QCKqHfS1tbFr6FD4r1yJq2lpCAwPx+kxY1Df0FDsaEREb+2t5xHKzc1FfHw8AKBhw4YwrKN/GXKMEFFJD+RytF2+HElyOd61t8fhESNgqKMjdiwiohKqbYzQS4aGhvD09ISnp2edLUFEVJq9TIbI0FCY6+vjzwcPMHjLFhQpFGLHIiJ6KxU6I9S/f3+sWrUKMpkM/fv3L3fbbdu2qSxcbcAzQkRlO52YiIC1a5FXVISxzZtjaa9enH2aiGoNlc4sbWpqqvwLTiaT8S87IkI7R0dEDByIfhERWH75MmyNjfFVp05ixyIiqhQ+a+wNeEaIqHxLL17EhD17AAC/du+Of7RqJXIiIqJqHCPUqVMnZJRx26xcLkcn/muQSOOMb9kSX3TsCACY/Mcf2PbiGYREROqg0kXo2LFjKCgoKLU8Ly8PJ0+eVEkoIlIvn7/3Hia2bAkBwLCtW3Hi/n2xIxERVUiF5xGKiYlR/vn69etISUlR/lxcXIzIyEg0aNBAtemISC1IJBL82r07UnNysOPGDfTesAEnR4+Gp7W12NGIiMpV4TFCUqlUOUi6rF0MDAzw888/Y8yYMapNKDKOESKquOeFheiydi1OJyWhgYkJzowdC0dTU7FjEZEGUvlDV+/fvw9BEODq6opz587B0tJSuU5XVxdWVlbQ0tKqevJahkWIqHLSnz+H/8qVuP74MdwtLHBqzBjUMzAQOxYRaZhqe/q8pmERIqq8pMxMtF2xAg/kcrSxt8chzj5NRDWs2ovQ9evXkZiYWGrgdO/evd/m7WotFiGit3MtLQ3tV65ERl4eejdujK3BwdCWvvVk9kRElVJtReju3bvo168fYmNjIZFIlOOFXo4fKi4urkLs2odFiOjtnUpMRJcXs0+Pb9ECS3r25ISsRFQjqm0eoalTp8LFxQVpaWkwNDTEtWvXcOLECfj6+uLYsWNVyUxEdUx7R0dsGDAAUokESy9dwhfHj4sdiYiohEoXoaioKHz55ZewsLCAVCqFVCpF+/btERYWhilTplRHRiJSY32bNMGv3bsDAL44fhxLLlwQORER0f+rdBEqLi6GiYkJAMDCwgIPHz4EADg5OeHmzZuqTUdEdcIHvr6Y/d57AIB//PEHdty4gWKFAsfu3cOG2Fgcu3cPxXyCPRGJoMITKr7UrFkzXLlyBS4uLvDz88N3330HXV1d/P7773B1da2OjERUB8zt2BGPsrOx9NIlBG/eDDN9fTzOzVWut5fJsCAoCP3d3UVMSUSaptJnhD777DMoXvzL7csvv0RCQgL8/f3xxx9/YMGCBSoPSER1g0QiwW89esDXzg6FCkWJEgQAyXI5Bm7axGeVEVGNqvQZocDAQOWf3dzccOPGDaSnp8Pc3Jx3gxBRuSQAHmVllblOeLF+WmQk+jRuDC3eak9ENaDSf9OMGTMGWX/7i6xevXrIzc2tc4/XICLVOpmYiOTXFCHgrzKUJJfjZGJizYUiIo1W6SK0evVqPH/+vNTy58+fY82aNSoJRUR10+vOBr3tdkREVVXhS2NyuRyCIEAQBGRlZUFfX1+5rri4GH/88QesrKyqJSQR1Q22L+44VdV2RERVVeEiZGZmBolEAolEgkaNGpVaL5FI8MUXX6g0HBHVLf6OjrCXyZAsl+N1U9pLAMSnp6ODkxPHHRJRtatwETp69CgEQUCnTp2wdetW1KtXT7lOV1cXTk5OsLOzq5aQRFQ3aEmlWBAUhIGbNkEClChDL38WAIzbvRsH797F4p49YfbK2WciIlWr9LPG7t+/D0dHR435lxqfNUaketvi4jA1MhIP5HLlMgeZDD927Yo7z57h86NHUaRQwMnUFOv690c7R0cR0xKROqq2Z40dOXIEW7ZsKbV88+bNWL16dWXfrsLS09MREhICmUwGMzMzjB07FtnZ2RXaVxAEdOvWDRKJBDt27Ki2jERUMf3d3XFv6lQcHTkS6/v3x9GRI5EwdSoGNm2Kme3b4/SYMXA1N8f9zEy8t2oVvjx+HEWceZqIqkGli1BYWBgsLCxKLbeyssLXX3+tklBlCQkJwbVr13Dw4EHs2bMHJ06cwIQJEyq07/z58zXmDBaRutCSStHR2RlDPT3R0dm5xLxBrRs0wOWJEzHcywsKQcCcY8fw/urVSMzMFDExEdVFlS5CiYmJcHFxKbXcyckJidU090dcXBwiIyOxbNky+Pn5oX379vj555+xceNG5bPOXic6Oho//PADVqxYUS3ZiKh6yPT0sKZfP4T36wcTXV2cSkyE9+LF2HztmtjRiKgOqXQRsrKyQkxMTKnlV65cQf369VUS6u+ioqJgZmYGX19f5bKAgABIpVKcPXv2tfvl5uZi2LBh+PXXX2FjY1Mt2YioeoV4eSH6gw/g16ABMvLyELxlC8bu3ImcggKxoxFRHVDpIjR06FBMmTIFR48eRXFxMYqLi3HkyBFMnToVQ4YMqY6MSElJKTVHkba2NurVq4eUlJTX7vfxxx+jbdu26NOnT4WPlZ+fD7lcXuJFROJyNTfHydGj8R9/f0gArIiORovff8elR4/EjkZEaq7SReirr76Cn58fOnfuDAMDAxgYGKBr167o1KlTpccIzZw5Uzk30eteN27cqGxEAMCuXbtw5MgRzJ8/v1L7hYWFwdTUVPlycHB4q+MTkWrpaGnhv5064cjIkWhgYoJbT5/i3WXL8MOZM1BU7uZXIiKlSt8+/9KtW7dw5coVGBgYwNPTE05OTpV+j8ePH+Pp06flbuPq6orw8HDMmDEDz549Uy4vKiqCvr4+Nm/ejH79+pXab9q0aVi4cCGkrwzALC4uhlQqhb+/P44dO1bm8fLz85Gfn6/8WS6Xw8HBgbfPE9UiT3NzMW73bux48Q+lrg0bYnXfvrAxNhY5GRHVFhW9ff6ti1BBQQESEhLQsGFDaGtX+iH2lRIXFwcPDw9cuHABLVu2BAAcOHAAQUFBePDgQZkTOaakpODJkycllnl6emLBggXo1atXmQO+y8J5hIhqJ0EQ8PvFi/h4/348LyqCpaEhVvXti+7vvCN2NCKqBaptHqHc3FyMHTsWhoaGaNq0qfJOsY8++gjffPPN2ycuh7u7O4KCgjB+/HicO3cOp0+fxuTJkzFkyBBlCUpOTkaTJk1w7tw5AICNjQ2aNWtW4gUAjo6OFS5BRFR7SSQSTPT1xYUJE+BlbY3HubnosX49pkVGIq+oSOx4RKQmKl2EZs2ahStXruDYsWMlHrwaEBCAiIgIlYZ71bp169CkSRN07twZ3bt3R/v27fH7778r1xcWFuLmzZvIzc2ttgxEVPt4WFri7LhxmNK6NQBgwdmzeHfZMsQ9fixyMiJSB5W+NObk5ISIiAi8++67MDExwZUrV+Dq6oo7d+6gRYsWde4uK14aI1Ife2/dwuidO/E4NxcG2tqYHxSE8S1acEJVIg1UbZfGHj9+XOpWdgDIycnhXzZEJKoejRrhygcfoIurK54XFWHinj0YuHkz0p8/FzsaEdVSlS5Cvr6+2Lt3r/Lnl+Vn2bJlaNOmjeqSERG9BVsTE0SGhmJely7QkUqxLS4OXosW4di9e2JHI6JaqNK3e3399dfo1q0brl+/jqKiIixYsADXr1/HmTNncPz48erISERUKVKJBDPatv3rWWZbt+J2ejo6rV6Nf/v7Y06HDtDR0hI7IhHVEpU+I9S+fXtER0ejqKgInp6eOHDgAKysrBAVFaW8tZ2IqDZoaWeHSxMnYoyPDwQA/zt5Eu+tWoW7r8xJRkSa7a3nEdIUHCxNVDdsunYNE3bvRmZ+Pkx0dbG4Z08M8/QUOxYRVZNqnVCxuLgY27dvR1xcHADAw8MDffr0qfaJFcXAIkRUd9zPyEDItm04nZQEABju5YVfu3eHiZ6eyMmISNWqrQhdu3YNvXv3RkpKCho3bgzgr8dtWFpaYvfu3cqJC+sKFiGiuqVIocD/TpzAlydOQCEIaGhujvUDBqB1gwZiRyMiFaq2ItSmTRtYWlpi9erVMDc3BwA8e/YMo0aNwuPHj3HmzJmqJa9lWISI6qZTiYkI2bYNiZmZ0JZK8dX77+Of7dpBymlAiOqEaitCBgYGuHDhApo2bVpi+dWrV9GqVSs8r2PzdbAIEdVdz54/x8Q9e7D5+nUAQCcXF6zp2xcN+P91IrVXbRMqNmrUCKmpqaWWp6Wlwc3NrbJvR0QkGnMDA0QMHIjlvXvDUEcHRxIS4L14MXa+eKo9EdV9lS5CYWFhmDJlCrZs2YIHDx7gwYMH2LJlC6ZNm4Zvv/0Wcrlc+SIiqu0kEgnGNG+OSxMmoIWtLZ4+f46+ERGYtHcvnhcWih2PiKpZpS+NSaX/351ezir98i1e/VkikaC4uFhVOUXDS2NEmiO/qAj/OXIEP0RFAQCaWlpiw4AB8LS2FjkZEVVWtY0Rqszs0R06dKjMW9dKLEJEmudAfDxGbN+O1Jwc6GlpYV7XrpjUqhWfp0ikRqp1HiFNwiJEpJnScnIweudO/HH7NgCgV6NGWNGnDywMDUVORkQVUW2DpefOnQuFQlFqeWZmJoYOHVrZtyMiqpWsjIywZ+hQLAgKgq6WFnbfugWvRYtw6O5dsaMRkQpVuggtX74c7du3x91X/jI4duwYPD09ER8fr9JwRERikkgkmOLnh3PjxsHdwgKPsrPRde1a/OvgQRTUgTGQRPQWRSgmJgb29vbw8fHB0qVL8emnn6Jr164YPnx4nZtMkYgIALxtbHBhwgRMbNkSAoDvzpxBuxUrcPvpU7GjEVEVvfUYoX//+9/45ptvoK2tjX379qFz586qzlYrcIwQEb1qW1wcxu3ahWd5eTDS0cGv3btjhLc3B1IT1TLVNkYIAH7++WcsWLAAQ4cOhaurK6ZMmYIrV668dVgiInXR390dMR9+iA5OTsgpLMSonTsxbNs2ZObliR2NiN5CpYtQUFAQvvjiC6xevRrr1q3D5cuX8d577+Hdd9/Fd999Vx0ZiYhqFXuZDIdHjMD/OnWClkSCjVevwmfJEkS9eKo9EamPSl8a69KlC1avXg07O7sSy/fu3Ytx48bh0aNHKg0oNl4aI6Ly/PngAYZt3YqEjAxoSSSY06ED/u3vDy3pW51wJyIVEWUeoSdPnsDCwkJVb1crsAgR0Ztk5uXhH3/8gfWxsQAAf0dHhPfvD0dTU5GTEWmuah0jdPLkSYSGhqJNmzZITk4GAKxduxY3+KBCItJApvr6WNe/P9b07QtjXV2cTEyE9+LF2PriqfZEVHtVught3boVgYGBMDAwwOXLl5Gfnw/grwkVv/76a5UHJCJSF8O9vRE9cSJaN2iAjLw8DNy8GRN270ZOQYHY0YjoNSpdhP773/9i8eLFWLp0KXR0dJTL27Vrh0uXLqk0HBGRumlYrx5OjR6Nme3aQQJg6aVL8F26FNEpKWJHI6IyVLoI3bx5E++9916p5aampsjIyFBFJiIitaajpYWwgAAcGjECdiYmuPHkCfyWLcNPUVFQvBiWWaxQ4Ni9e9gQG4tj9+6huIxHFxFR9dOu7A42Nja4c+cOnJ2dSyw/deoUXF1dVZWLiEjtdXJxwZUPPsDYXbuw6+ZNTD9wAAfu3sUgDw/MOXYMD+Ry5bb2MhkWBAWhv7u7iImJNE+lzwiNHz8eU6dOxdmzZyGRSPDw4UOsW7cOn3zyCT788MPqyEhEpLYsDA2xY/Bg/Na9O/S1tRF55w7G7tpVogQBQLJcjoGbNmFbXJxISYk0U6XPCM2cORMKhQKdO3dGbm4u3nvvPejp6eGTTz7BRx99VB0ZiYjUmkQiwYetWqGtgwN8ly5FURmXwQQAEgDTIiPRp3FjzkNEVEMqXYQkEgn+85//4NNPP8WdO3eQnZ0NDw8PGBsbV0c+IqI641leXpkl6CUBQJJcjpOJiej4t+EHRFQ9Kl2EXtLV1YWHh4cqsxAR1WmPsrJUuh0RVR3PvRIR1RBbExOVbkdEVcciRERUQ/wdHWEvk0FSzjaWhobwd3SssUxEmo5FiIiohmhJpVgQFAQAry1DT58/Vz6zjIiqH4sQEVEN6u/uji3BwWjwt4dA2stk8Hd0hEIQMGLHDsw7c0akhESaRaVPn6+L+PR5IqoOxQoFTiYm4lFWFmxNTODv6AiJRIJPDxzAj3/+CQCY0aYNvuvSBVJJeRfTiKgsFf3+fuu7xoiI6O1pSaVl3iL/Q2AgbE1M8OnBg/ghKgqpOTlY0bs3dLS0aj4kkQbgpTEiolrmk7ZtsbpvX2hJJAiPiUHvjRuRzSfYE1ULFiEiolpohLc3dg8dCkMdHUTeuYPOa9bgSW6u2LGI6hy1KULp6ekICQmBTCaDmZkZxo4di+zs7DfuFxUVhU6dOsHIyAgymQzvvfcenj9/XgOJiYiqpts77+DIiBGob2CAc8nJaLdiBe5lZIgdi6hOUZsiFBISgmvXruHgwYPYs2cPTpw4gQkTJpS7T1RUFIKCgtC1a1ecO3cO58+fx+TJkyHlM3yISE342dvj1JgxcDQ1xa2nT9F2+XLEpKaKHYuozlCLu8bi4uLg4eGB8+fPw9fXFwAQGRmJ7t2748GDB7Czsytzv3fffRddunTBV1999dbH5l1jRFQbJMvlCFq3DlfT0mCqp4edQ4agA59HRvRaFf3+VotTI1FRUTAzM1OWIAAICAiAVCrF2bNny9wnLS0NZ8+ehZWVFdq2bQtra2t06NABp06dKvdY+fn5kMvlJV5ERGJrIJPhxKhR8Hd0RGZ+PgLDw7EtLk7sWERqTy2KUEpKCqysrEos09bWRr169ZCSklLmPnfv3gUAzJ07F+PHj0dkZCRatGiBzp074/bt2689VlhYGExNTZUvBwcH1X0QIqIqMDcwwP7QUPRt0gT5xcUYtHkzlly4IHYsIrUmahGaOXMmJBJJua8bN2681XsrFAoAwMSJEzF69Gg0b94cP/30Exo3bowVK1a8dr9Zs2YhMzNT+UpKSnqr4xMRVQcDHR1sHjQIE1q0gEIQ8MHevfjy+HGowSgHolpJ1AkVZ8yYgVGjRpW7jaurK2xsbJCWllZieVFREdLT02FjY1Pmfra2tgAADw+PEsvd3d2RmJj42uPp6elBT0+vAumJiMShLZVicc+esDE2xpcnTmDOsWN4lJWFX7p3hxZvBiGqFFGLkKWlJSwtLd+4XZs2bZCRkYGLFy+iZcuWAIAjR45AoVDAz8+vzH2cnZ1hZ2eHmzdvllh+69YtdOvWrerhiYhEJJFI8MX778PG2BiT/vgDiy9eRFpuLtb17w99bT40gKii1OKfDu7u7ggKCsL48eNx7tw5nD59GpMnT8aQIUOUd4wlJyejSZMmOHfuHIC//pL49NNPsXDhQmzZsgV37tzB559/jhs3bmDs2LFifhwiIpX5sFUrbBo0CLpaWtgWF4eg8HBk5OWJHYtIbajNPxvWrVuHyZMno3PnzpBKpRgwYAAWLlyoXF9YWIibN28i95WZV6dNm4a8vDx8/PHHSE9Ph7e3Nw4ePIiGDRuK8RGIiKrFQA8P1DcwQN+ICBy/fx8dVq3CvpAQ2JmYiB2NqNZTi3mExMR5hIhIXUSnpKDbunVIyc6Gs5kZ9oeGolH9+mLHIhJFnZpHiIiI3szHxgZnxoyBW716uJeRgXYrVuB8crLYsYhqNRYhIqI6xMXcHKfHjIGvnR2e5Obi/dWrsf/OHbFjEdVaLEJERHWMlZERjowYgS6ursgpLETPDRuwLiZG7FhEtRKLEBFRHWSip4c9w4ZhaLNmKFIoELp9O36MihI7FlGtwyJERFRH6WppIbx/f0x7Md/ajAMH8M+DB6HgPTJESixCRER1mFQiwY+Bgfg2IAAA8P2ZMxi9cycKi4tFTkZUO7AIERHVcRKJBP9s1w6r+vSBlkSCNVeuoM/GjcgpKBA7GpHoWISIiDTESB8f7BwyBAba2th35w46r1mDJ69MQkukiViEiIg0SI9GjXBk5EjUMzDA2eRktF+xAvczMsSORSQaFiEiIg3zrr09To0eDQeZDDefPkXbFSsQm5oqdiwiUbAIERFpIHdLS5wZOxZNLS3xMCsL/itX4uT9+2LHIqpxLEJERBrKXibDydGj0c7BAZn5+eiydi123LghdiyiGsUiRESkwcwNDHBw+HD0btwY+cXFGLBpE5ZevCh2LKIawyJERKThDHR0sDU4GOOaN4dCEDBhzx58dfw4BE68SBqARYiIiKAtleL3Xr3wmb8/AGD2sWOY/McfKFYoRE5GVL1YhIiICMBfEy9+1akTfunWDRIAv124gCFbtyKvqEjsaETVhkWIiIhKmNS6NSIGDoSulha2XL+ObuvWITMvT+xYRNWCRYiIiEoZ1LQp9oWEwERXF8fu3UOHVavwKCtL7FhEKsciREREZerk4oLjo0bB2sgIV1JT0W7FCtx++lTsWEQqxSJERESv1dzWFmfGjkVDc3MkZGSg3YoVuPDwodixiFSGRYiIiMrlam6O02PGoIWtLR7n5qLjqlU4GB8vdiwilWARIiKiN7I2NsaxkSMR4OqKnMJC9Fi/HhtiY8WORVRlLEJERFQhJnp62DtsGIY0a4ZChQLDtm3D/D//FDsWUZWwCBERUYXpamlhXf/+mNK6NQDg4/37MfPQIc5CTWqLRYiIiCpFKpFgflAQwjp3BgB8e/o0xuzahcLiYpGTEVUeixAREVWaRCLBzPbtsaJ3b2hJJFgVHY1+ERHILSwUOxpRpbAIERHRWxvdvDl2DBkCA21t7L19G53XrMHT3FyxYxFVGIsQERFVSc9GjXB4xAiY6+vjzwcP0H7lSiRmZoodi6hCWISIiKjK2jg44NSYMbCXyXDjyRO0Xb4cV9PSxI5F9EYsQkREpBIelpY4M2YMPCwtkZyVBf+VK3EqMVHsWETlYhEiIiKVcTA1xcnRo9HWwQEZeXnosnYtdt28KXYsotdiESIiIpWqZ2CAg8OHo2ejRsgrKkK/iAgsv3RJ7FhEZWIRIiIilTPU0cH2wYMxxscHCkHAuN278b8TJzjxItU6LEJERFQttKVSLOvdG/9u3x4A8NnRo5iybx+KFQoAQLFCgWP37mFDbCyO3bunXE5Uk7TFDkBERHWXRCLB/zp3ho2xMaZGRuKX8+eRmpODAe7u+OTgQTyQy5Xb2stkWBAUhP7u7iImJk0jEXieslxyuRympqbIzMyETCYTOw4RkdqKuHoVw7dvR+FrzvxIXvznluBgliGqsop+f/PSGBER1YjBzZph99ChysLzdy//VT4tMpKXyajGsAgREVGN0dPWRnmXIQQASXI5TnL+IaohalOE0tPTERISAplMBjMzM4wdOxbZ2dnl7pOSkoLhw4fDxsYGRkZGaNGiBbZu3VpDiYmI6O8eZWWpdDuiqlKbIhQSEoJr167h4MGD2LNnD06cOIEJEyaUu8+IESNw8+ZN7Nq1C7Gxsejfvz+Cg4Nx+fLlGkpNRESvsjUxqdB2h+7exb2MjOoNQwQ1GSwdFxcHDw8PnD9/Hr6+vgCAyMhIdO/eHQ8ePICdnV2Z+xkbG2PRokUYPny4cln9+vXx7bffYty4cRU6NgdLExGpTrFCAecFC5Asl5d7iewlf0dHhHp5YZCHB8wNDKo9H9UddWqwdFRUFMzMzJQlCAACAgIglUpx9uzZ1+7Xtm1bREREID09HQqFAhs3bkReXh46duz42n3y8/Mhl8tLvIiISDW0pFIsCAoCgFKDpiUvXpN8fdHJxQUSACcTEzFxzx7Y/PADBmzahO1xccgvKqrh1FSXqcU8QikpKbCysiqxTFtbG/Xq1UNKSspr99u0aRMGDx6M+vXrQ1tbG4aGhti+fTvc3Nxeu09YWBi++OILlWUnIqKS+ru7Y0twMKZGRpaaR2j+K/MIPZDLsT42FmtjYnA1LQ3b4uKwLS4O5vr6CG7aFKFeXmjr4ACp5HX3oRG9mahFaObMmfj222/L3SYuLu6t3//zzz9HRkYGDh06BAsLC+zYsQPBwcE4efIkPD09y9xn1qxZmD59uvJnuVwOBweHt85ARESl9Xd3R5/GjXEyMRGPsrJga2ICf0dHaEn//0KFvUyGf7Zrh3+2a4eY1FSEx8RgXWwsHmZlYcnFi1hy8SKczcwQ4umJUC8vNLGwEPETkboSdYzQ48eP8fTp03K3cXV1RXh4OGbMmIFnz54plxcVFUFfXx+bN29Gv379Su0XHx8PNzc3XL16FU2bNlUuDwgIgJubGxYvXlyhjBwjRERUe7x8LEd4bCy2XL+O7IIC5TpfOzuEenpiSLNmsDY2FjEl1QYV/f4W9YyQpaUlLC0t37hdmzZtkJGRgYsXL6Jly5YAgCNHjkChUMDPz6/MfXJzcwEAUmnJYVBaWlpQcKIuIiK1pCWVorOrKzq7uuLX7t2x6+ZNhMfEIPLOHVx4+BAXHj7EjAMH0LVhQ4R6eaFvkyYw1NEROzbVYmpx1xgAdOvWDampqVi8eDEKCwsxevRo+Pr6Yv369QCA5ORkdO7cGWvWrEHr1q1RWFgIDw8P2NraYt68eahfvz527NiBTz/9FHv27EH37t0rdFyeESIiqv3ScnIQcfUqwmNjcS45WbncWFcX/d3dEerpiU4uLiUuvVHdVtHvb7UpQunp6Zg8eTJ2794NqVSKAQMGYOHChTB+cfrz3r17cHFxwdGjR5V3hd2+fRszZ87EqVOnkJ2dDTc3N3zyySclbqd/ExYhIiL1cuvpU6yLiUF4bCzuvjKkwtbYGMNejCfytraGhIOs67Q6V4TEwiJERKSeBEFA1IMHCI+JQcS1a0h//ly5rqmlJYZ7eWGYpyccTE1FTEnVhUVIRViEiIjUX0FxMfbdvo3w2FjsvnkT+cXFAP6at6iDszOGe3lhgLs7TPX1xQ1KKsMipCIsQkREdUtGXh62XL+O8JgYHL9/X7lcT0sLvRs3xnAvLwS6uUFXS0vElFRVLEIqwiJERFR3JWZmKidtvP74sXJ5fQMDDH4xaeO79vYcT6SGWIRUhEWIiKjuEwQB0SkpCI+JwfqrV5GSna1c19DcHKFeXgjx9MQ79euLmJIqg0VIRViEiIg0S5FCgSMJCQiPicG2uDjkFBYq171rb49QT08EN20KSyMjEVPSm7AIqQiLEBGR5sopKMCOGzcQHhuLA/HxULz4ytSWShHk5obhXl7o1agRDDhpY63DIqQiLEJERAQAKdnZ2Hj1KsJjYnDx0SPlchNdXQz08EColxc6OjvzIbC1BIuQirAIERHR38U9fqx8COz9zEzlcnuZDMOaNUOolxc8ra1FTEgsQirCIkRERK+jEAScTkzE2pgYbLp2DZn5+cp13tbWCPXywtBmzdCA3x81jkVIRViEiIioIvKKivDH7dsIj4nBnlu3UPjiAd8SAJ1dXRHq6Yn+7u4w0dMTN6iGYBFSERYhIiKqrPTnz7H52jWEx8biVGKicrmBtjb6NGmC4V5e6OLqCh1O2lhtWIRUhEWIiIiqIuHZM6x7MWnjradPlcstDQ0xpFkzDPfygq+dHSdtVDEWIRVhESIiIlUQBAEXHz3C2itXsOHqVTzOzVWua1S/PkI9PRHq5QUXc3MRU9YdLEIqwiJERESqVlhcjEN372JtTAx23LiB50VFynXtHBwQ6uWF4KZNUc/AQMSU6o1FSEVYhIiIqDpl5edj+40bCI+JweGEBOWkjTpSKXo0aoRQT0/0aNQI+traIidVLyxCKsIiRERENeVhVhY2xMYiPDYW0SkpyuVm+voY9GLSxvaOjpy0sQJYhFSERYiIiMRwNS1NOWnjA7lcudzJ1BQhL8YTuVtaipiwdmMRUhEWISIiEpNCEHDi/n2Ex8Rg8/XrkL8yaWMLW1sM9/LCkGbNYGNsLGLK2odFSEVYhIiIqLZ4XliIPbduITw2Fn/cvo2iF5M2SiUSdHF1RaiXF/o2aQJjXV2Rk4qPRUhFWISIiKg2epKbi03XriE8JgZRDx4olxvp6KCfuztCPT3R2dUV2lKpiCnFwyKkIixCRERU291JT8e6mBiEx8biTnq6crmNsTGGvngIbHMbG42atJFFSEVYhIiISF0IgoCzyckIj4nBxqtX8fT5c+U6dwsLDPfywjBPTziZmYkXsoawCKkIixAREamjwuJi7I+Px9qYGOy6eRN5r0za+J6TE0I9PTGoaVOY6euLmLL6sAipCIsQERGpu8y8PGyLi8PamBgcu3cPL7/4dbW00KtRI4R6eaH7O+9Atw49BJZFSEVYhIiIqC5JyszEhqtXsTYmBlfT0pTL6xkYIPjFpI1tHRzUfjwRi5CKsAgREVFddSUlBeExMVh/9SoeZmUpl7uYmSHUywuhXl5oVL++iAnfHouQirAIERFRXVesUODYvXtYGxODrXFxyC4oUK5r3aABQj09MbhZM1gZGYmYsnJYhFSERYiIiDRJbmEhdt28ibUxMdh/5w6KX9QELYkEgW5uGO7lhd6NG8NQR0fkpOVjEVIRFiEiItJUaTk5iHgxnuj8w4fK5ca6uhjg7o7hXl7o6OwMrVo4aSOLkIqwCBEREQE3nzzButhYhMfEICEjQ7nczsQEw5o1w3Bvb3hZW4sX8G9YhFSERYiIiOj/CYKAM0lJCI+JQcS1a3iWl6dc52llhdAXkzbai/ydySKkIixCREREZcsvKsK+O3cQHhOD3bduoaC4GAAgAfC+iwtCPT0xwMMDMj29UvsWKxQ4mZiIR1lZsDUxgb+jo0ovsbEIqQiLEBER0Ztl5OVhy/XrWBsTgxP37yuX62tro0/jxgj18kJgw4bQ0dLCtrg4TI2MxAO5XLmdvUyGBUFB6O/urpI8LEIqwiJERERUOfczMrA+NhZrY2IQ9+SJcrmFoSF8bW0RGR9fap+X0zduCQ5WSRliEVIRFiEiIqK3IwgCLr+ctDE2Fqk5OeVuL8FfZ4YSpk6t8mWyin5/17773YiIiKhOkEgkaGFrix8DA/Fg+nR8GxBQ7vYCgCS5HCcTE2smIFiEiIiIqAZoS6VwqOCVlUevPO6jurEIERERUY2wNTFR6XaqwCJERERENcLf0RH2Mhle91x7CQAHmQz+jo41lkltitD//vc/tG3bFoaGhjAzM6vQPoIgYPbs2bC1tYWBgQECAgJw+/bt6g1KREREZdKSSrEgKAgASpWhlz/PDwqq0Ud2qE0RKigowKBBg/Dhhx9WeJ/vvvsOCxcuxOLFi3H27FkYGRkhMDAQea/MgklEREQ1p7+7O7YEB6PB38YL2ctkKrt1vjLU7vb5VatWYdq0ach45TknZREEAXZ2dpgxYwY++eQTAEBmZiasra2xatUqDBkypELH4+3zREREqldbZpbWVtkRa5mEhASkpKQg4JVb9UxNTeHn54eoqKjXFqH8/Hzk5+crf5a/MuslERERqYaWVIqOzs5ix1CfS2OVlZKSAgCw/tuTcK2trZXryhIWFgZTU1Ply8HBoVpzEhERkXhELUIzZ86ERCIp93Xjxo0azTRr1ixkZmYqX0lJSTV6fCIiIqo5ol4amzFjBkaNGlXuNq6urm/13jY2NgCA1NRU2NraKpenpqbCx8fntfvp6elBr4yn5BIREVHdI2oRsrS0hKWlZbW8t4uLC2xsbHD48GFl8ZHL5Th79myl7jwjIiKiukttxgglJiYiOjoaiYmJKC4uRnR0NKKjo5Gdna3cpkmTJti+fTuAv55vMm3aNPz3v//Frl27EBsbixEjRsDOzg59+/YV6VMQERFRbaI2d43Nnj0bq1evVv7cvHlzAMDRo0fRsWNHAMDNmzeRmZmp3Oaf//wncnJyMGHCBGRkZKB9+/aIjIyEvr5+jWYnIiKi2knt5hGqaZxHiIiISP1U9PtbbS6NEREREakaixARERFpLLUZIySWl1cOOcM0ERGR+nj5vf2mEUAsQm+QlZUFAJxhmoiISA1lZWXB1NT0tes5WPoNFAoFHj58CBMTE0gkEpW9r1wuh4ODA5KSkjR2ELam/w40/fMD/B1o+ucH+Dvg56++zy8IArKysmBnZwdpOQ9z5RmhN5BKpbC3t6+295fJZBr5P/5XafrvQNM/P8DfgaZ/foC/A37+6vn85Z0JeomDpYmIiEhjsQgRERGRxmIREomenh7mzJmj0Q941fTfgaZ/foC/A03//AB/B/z84n9+DpYmIiIijcUzQkRERKSxWISIiIhIY7EIERERkcZiESIiIiKNxSIkkl9//RXOzs7Q19eHn58fzp07J3akGnPixAn06tULdnZ2kEgk2LFjh9iRalRYWBhatWoFExMTWFlZoW/fvrh586bYsWrMokWL4OXlpZxArU2bNti3b5/YsUTzzTffQCKRYNq0aWJHqTFz586FRCIp8WrSpInYsWpccnIyQkNDUb9+fRgYGMDT0xMXLlwQO1aNcHZ2LvW/AYlEgkmTJtV4FhYhEURERGD69OmYM2cOLl26BG9vbwQGBiItLU3saDUiJycH3t7e+PXXX8WOIorjx49j0qRJ+PPPP3Hw4EEUFhaia9euyMnJETtajbC3t8c333yDixcv4sKFC+jUqRP69OmDa9euiR2txp0/fx5LliyBl5eX2FFqXNOmTfHo0SPl69SpU2JHqlHPnj1Du3btoKOjg3379uH69ev44YcfYG5uLna0GnH+/PkS//0fPHgQADBo0KCaDyNQjWvdurUwadIk5c/FxcWCnZ2dEBYWJmIqcQAQtm/fLnYMUaWlpQkAhOPHj4sdRTTm5ubCsmXLxI5Ro7KysoR33nlHOHjwoNChQwdh6tSpYkeqMXPmzBG8vb3FjiGqf/3rX0L79u3FjlFrTJ06VWjYsKGgUChq/Ng8I1TDCgoKcPHiRQQEBCiXSaVSBAQEICoqSsRkJJbMzEwAQL169UROUvOKi4uxceNG5OTkoE2bNmLHqVGTJk1Cjx49SvxdoElu374NOzs7uLq6IiQkBImJiWJHqlG7du2Cr68vBg0aBCsrKzRv3hxLly4VO5YoCgoKEB4ejjFjxqj04eYVxSJUw548eYLi4mJYW1uXWG5tbY2UlBSRUpFYFAoFpk2bhnbt2qFZs2Zix6kxsbGxMDY2hp6eHj744ANs374dHh4eYseqMRs3bsSlS5cQFhYmdhRR+Pn5YdWqVYiMjMSiRYuQkJAAf39/ZGVliR2txty9exeLFi3CO++8g/379+PDDz/ElClTsHr1arGj1bgdO3YgIyMDo0aNEuX4fPo8kYgmTZqEq1evatz4iMaNGyM6OhqZmZnYsmULRo4ciePHj2tEGUpKSsLUqVNx8OBB6Ovrix1HFN26dVP+2cvLC35+fnBycsKmTZswduxYEZPVHIVCAV9fX3z99dcAgObNm+Pq1atYvHgxRo4cKXK6mrV8+XJ069YNdnZ2ohyfZ4RqmIWFBbS0tJCamlpieWpqKmxsbERKRWKYPHky9uzZg6NHj8Le3l7sODVKV1cXbm5uaNmyJcLCwuDt7Y0FCxaIHatGXLx4EWlpaWjRogW0tbWhra2N48ePY+HChdDW1kZxcbHYEWucmZkZGjVqhDt37ogdpcbY2tqWKv7u7u4ad4nw/v37OHToEMaNGydaBhahGqarq4uWLVvi8OHDymUKhQKHDx/WuDESmkoQBEyePBnbt2/HkSNH4OLiInYk0SkUCuTn54sdo0Z07twZsbGxiI6OVr58fX0REhKC6OhoaGlpiR2xxmVnZyM+Ph62trZiR6kx7dq1KzVtxq1bt+Dk5CRSInGsXLkSVlZW6NGjh2gZeGlMBNOnT8fIkSPh6+uL1q1bY/78+cjJycHo0aPFjlYjsrOzS/zLLyEhAdHR0ahXrx4cHR1FTFYzJk2ahPXr12Pnzp0wMTFRjg0zNTWFgYGByOmq36xZs9CtWzc4OjoiKysL69evx7Fjx7B//36xo9UIExOTUuPBjIyMUL9+fY0ZJ/bJJ5+gV69ecHJywsOHDzFnzhxoaWlh6NChYkerMR9//DHatm2Lr7/+GsHBwTh37hx+//13/P7772JHqzEKhQIrV67EyJEjoa0tYh2p8fvUSBAEQfj5558FR0dHQVdXV2jdurXw559/ih2pxhw9elQAUOo1cuRIsaPViLI+OwBh5cqVYkerEWPGjBGcnJwEXV1dwdLSUujcubNw4MABsWOJStNunx88eLBga2sr6OrqCg0aNBAGDx4s3LlzR+xYNW737t1Cs2bNBD09PaFJkybC77//LnakGrV//34BgHDz5k1Rc0gEQRDEqWBERERE4uIYISIiItJYLEJERESksViEiIiISGOxCBEREZHGYhEiIiIijcUiRERERBqLRYiIiIg0FosQEZWpY8eOmDZtmtgxSpFIJNixY4fYMarN3Llz4ePjI3YMIo3BIkREZdq2bRu++uor5c/Ozs6YP39+jR3/dYXg0aNHJZ5eTkRUFXzWGBGVqV69etXyvgUFBdDV1X3r/W1sbFSYRnMUFhZCR0dH7BhEtQ7PCBFRmV69NNaxY0fcv38fH3/8MSQSCSQSiXK7U6dOwd/fHwYGBnBwcMCUKVOQk5OjXO/s7IyvvvoKI0aMgEwmw4QJEwAA//rXv9CoUSMYGhrC1dUVn3/+OQoLCwEAq1atwhdffIErV64oj7dq1SoApS+NxcbGolOnTjAwMED9+vUxYcIEZGdnK9ePGjUKffv2xbx582Bra4v69etj0qRJymOV5eXZqLVr18LZ2RmmpqYYMmQIsrKySnyuv58h8/Hxwdy5c5U/SyQSLFmyBD179oShoSHc3d0RFRWFO3fuoGPHjjAyMkLbtm0RHx9fKsOSJUvg4OAAQ0NDBAcHIzMzs8T6ZcuWwd3dHfr6+mjSpAl+++035bp79+5BIpEgIiICHTp0gL6+PtatW/faz0ukyViEiOiNtm3bBnt7e3z55Zd49OgRHj16BACIj49HUFAQBgwYgJiYGERERODUqVOYPHlyif3nzZsHb29vXL58GZ9//jmAv57CvmrVKly/fh0LFizA0qVL8dNPPwEABg8ejBkzZqBp06bK4w0ePLhUrpycHAQGBsLc3Bznz5/H5s2bcejQoVLHP3r0KOLj43H06FGsXr0aq1atUhar14mPj8eOHTuwZ88e7NmzB8ePH8c333xT6d/dyxIYHR2NJk2aYNiwYZg4cSJmzZqFCxcuQBCEUnnv3LmDTZs2Yffu3YiMjMTly5fxj3/8Q7l+3bp1mD17Nv73v/8hLi4OX3/9NT7//HOsXr26xPvMnDkTU6dORVxcHAIDAyudnUgjiPrIVyKqtf7+RHQnJyfhp59+KrHN2LFjhQkTJpRYdvLkSUEqlQrPnz9X7te3b983Hu/7778XWrZsqfx5zpw5gre3d6ntAAjbt28XBEEQfv/9d8Hc3FzIzs5Wrt+7d68glUqFlJQUQRAEYeTIkYKTk5NQVFSk3GbQoEHC4MGDX5tlzpw5gqGhoSCXy5XLPv30U8HPz0/5c1m/D29vb2HOnDklsn722WfKn6OiogQAwvLly5XLNmzYIOjr65c4tpaWlvDgwQPlsn379glSqVR49OiRIAiC0LBhQ2H9+vUljv3VV18Jbdq0EQRBEBISEgQAwvz581/7GYnoLxwjRERv7cqVK4iJiSlx2UUQBCgUCiQkJMDd3R0A4OvrW2rfiIgILFy4EPHx8cjOzkZRURFkMlmljh8XFwdvb28YGRkpl7Vr1w4KhQI3b96EtbU1AKBp06bQ0tJSbmNra4vY2Nhy39vZ2RkmJiYl9klLS6tUPgDw8vJS/vllHk9PzxLL8vLyIJfLlZ/f0dERDRo0UG7Tpk0b5WcyMTFBfHw8xo4di/Hjxyu3KSoqgqmpaYljl/V7J6KSWISI6K1lZ2dj4sSJmDJlSql1jo6Oyj+/WlQAICoqCiEhIfjiiy8QGBgIU1NTbNy4ET/88EO15Pz7IGGJRAKFQlGlfaRSKQRBKLFNWeOOXn2fl2Orylr2pjwvvRz/tHTpUvj5+ZVY92rZA0r/3omoNBYhIqoQXV1dFBcXl1jWokULXL9+HW5ubpV6rzNnzsDJyQn/+c9/lMvu37//xuP9nbu7O1atWoWcnBzll/7p06chlUrRuHHjSmWqLEtLS+VYKQCQy+VISEhQyXsnJibi4cOHsLOzAwD8+eefys9kbW0NOzs73L17FyEhISo5HpEm42BpIqoQZ2dnnDhxAsnJyXjy5AmAv+78OnPmDCZPnozo6Gjcvn0bO3fuLDX49+/eeecdJCYmYuPGjYiPj8fChQuxffv2UsdLSEhAdHQ0njx5gvz8/FLvExISAn19fYwcORJXr17F0aNH8dFHH2H48OHKy1DVpVOnTli7di1OnjyJ2NhYjBw5stQZmbf18jNduXIFJ0+exJQpUxAcHKycOuCLL75AWFgYFi5ciFu3biE2NhYrV67Ejz/+qJLjE2kSFiEiqpAvv/wS9+7dQ8OGDWFpaQngr/Evx48fx61bt+Dv74/mzZtj9uzZyjMZr9O7d298/PHHmDx5Mnx8fHDmzBnl3WQvDRgwAEFBQXj//fdhaWmJDRs2lHofQ0ND7N+/H+np6WjVqhUGDhyIzp0745dfflHdB3+NWbNmoUOHDujZsyd69OiBvn37omHDhip5bzc3N/Tv3x/du3dH165d4eXlVeL2+HHjxmHZsmVYuXIlPD090aFDB6xatQouLi4qOT6RJpEIf7/ITURERKQheEaIiIiINBaLEBEREWksFiEiIiLSWCxCREREpLFYhIiIiEhjsQgRERGRxmIRIiIiIo3FIkREREQai0WIiIiINBaLEBEREWksFiEiIiLSWCxCREREpLH+D9DyggHKVv0nAAAAAElFTkSuQmCC",
      "text/plain": [
       "<Figure size 640x480 with 1 Axes>"
      ]
     },
     "metadata": {},
     "output_type": "display_data"
    }
   ],
   "source": [
    "df = pd.DataFrame(qpu_job.metrics())\n",
    "df.sort_values(by=[\"iteration_number\"], inplace=True)\n",
    "\n",
    "plt.plot(df[\"iteration_number\"], df[\"expval\"], \"-o\", color=\"teal\")\n",
    "plt.xlabel(\"iteration number\")\n",
    "plt.ylabel(\"expectation value\")\n",
    "plt.title(\"QPU results\")\n",
    "plt.show()"
   ]
  },
  {
   "cell_type": "markdown",
   "metadata": {},
   "source": [
    "<div class=\"alert alert-block alert-info\">\n",
    "    <b>Note:</b> Charges shown are estimates based on your Amazon Braket simulator and quantum processing unit (QPU) task usage. \n",
    "    Estimated charges shown may differ from your actual charges. \n",
    "    Estimated charges do not factor in any discounts or credits, and you may experience additional charges based on your use of other services such as Amazon Elastic Compute Cloud (Amazon EC2)\n",
    "    Estimated cost to run this example is $55 USD.\n",
    "</div>"
   ]
  },
  {
   "cell_type": "markdown",
   "metadata": {},
   "source": [
    "## Conclusion\n",
    "\n",
    "In this tutorial, we showed how to migrate from local Python functions to running algorithms on simulators and QPUs on Amazon Braket.\n",
    "We adapted the simple example of rotating a qubit using gradient descent, running this on both a\n",
    "local simulator and a real QPU. \n",
    "Using Amazon Braket Hybrid Jobs allowed us to run algorithms asynchronously, scale classical compute using AWS, and obtain priority access to the selected QPU for the duration of our algorithm."
   ]
  }
 ],
 "metadata": {
  "kernelspec": {
   "display_name": "conda_braket",
   "language": "python",
   "name": "conda_braket"
  },
  "language_info": {
   "codemirror_mode": {
    "name": "ipython",
    "version": 3
   },
   "file_extension": ".py",
   "mimetype": "text/x-python",
   "name": "python",
   "nbconvert_exporter": "python",
   "pygments_lexer": "ipython3",
   "version": "3.10.13"
  }
 },
 "nbformat": 4,
 "nbformat_minor": 4
}<|MERGE_RESOLUTION|>--- conflicted
+++ resolved
@@ -436,11 +436,7 @@
    "source": [
     "from braket.devices import Devices\n",
     "\n",
-<<<<<<< HEAD
-    "device_arn = Devices.IQM.Garnet\n",
-=======
-    "device_arn = Devices.Rigetti._Ankaa2\n",
->>>>>>> 5fb823b8
+    "device_arn = Devices.Rigetti.Ankaa3\n",
     "\n",
     "\n",
     "@hybrid_job(device=device_arn)  # set priority QPU\n",
