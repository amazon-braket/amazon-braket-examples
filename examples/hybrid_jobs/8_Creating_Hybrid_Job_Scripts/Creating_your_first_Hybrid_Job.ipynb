--- conflicted
+++ resolved
@@ -1,618 +1,4 @@
 {
-<<<<<<< HEAD
- "cells": [
-  {
-   "cell_type": "markdown",
-   "metadata": {},
-   "source": [
-    "# Getting started with Amazon Braket Hybrid Jobs\n",
-    "\n",
-    "This tutorial shows how to run your first Amazon Braket Hybrid Job. To get started, we consider small circuits with only one qubit and one gate.\n",
-    "\n",
-    "\n",
-    "## Learning outcomes\n",
-    "* Get setup to run your first hybrid job\n",
-    "* Write an algorithm script to run on Braket Hybrid Jobs\n",
-    "* Understand how to run scripts or functions\n",
-    "* Create a hybrid job on Braket simulators or QPUs\n",
-    "* Monitoring the hybrid job state\n",
-    "* Save results from a hybrid job\n",
-    "* Using a specific AWS session\n",
-    "* Running hybrid jobs with priority on QPUs\n",
-    "* Use local hybrid jobs to quickly test and debug scripts\n",
-    "* Create a Braket Hybrid Job using the Braket console"
-   ]
-  },
-  {
-   "cell_type": "markdown",
-   "metadata": {},
-   "source": [
-    "## Getting setup to run Braket Hybrid Jobs\n",
-    "\n",
-    "When you use Amazon Braket Hybrid Jobs for the first time, you need to create an IAM role with the right [permissions](https://docs.aws.amazon.com/braket/latest/developerguide/braket-manage-access.html#about-amazonbraketjobsexecution). This role allows your hybrid job to perform actions on your behalf while it is executing your algorithm, for instance, access S3 to return the results of your hybrid job. To create the role or check if you already have one please visit the Permissions tab from the left menu of the Braket Console.\n",
-    "\n",
-    "## Writing an algorithm script\n",
-    "\n",
-    "To create a Braket Hybrid Job, you first need a Python script to run. In this example, it's contained in `algorithm_script.py`. The script is printed in the code cell below for convenience. \n",
-    "\n",
-    "As shown, each of the circuits has only one $X$ rotation gate with a random angle. The circuit is repeated five times with different random rotations. Note that the algorithm script does not specify the backend Amazon Braket device ARN explicitly. Instead, it is provided through environment variables such as `os.environ[\"AMZN_BRAKET_DEVICE_ARN\"]` that are passed to the algorithm script when creating the hybrid job. "
-   ]
-  },
-  {
-   "cell_type": "markdown",
-   "metadata": {
-    "pycharm": {
-     "name": "#%% md\n"
-    }
-   },
-   "source": [
-    "#### This block is a copy of the algorithm script.\n",
-    "\n",
-    "```python\n",
-    "\n",
-    "import os\n",
-    "import numpy as np\n",
-    "\n",
-    "from braket.aws import AwsDevice\n",
-    "from braket.circuits import Circuit\n",
-    "from braket.jobs import save_job_result\n",
-    "from braket.tracking import Tracker\n",
-    "\n",
-    "t = Tracker().start()\n",
-    "\n",
-    "print(\"Test hybrid job started!\")\n",
-    "\n",
-    "# Use the device declared in the creation script\n",
-    "device = AwsDevice(os.environ[\"AMZN_BRAKET_DEVICE_ARN\"])\n",
-    "\n",
-    "counts_list = []\n",
-    "angle_list = []\n",
-    "for _ in range(5):\n",
-    "    angle = np.pi * np.random.randn()\n",
-    "    random_circuit = Circuit().rx(0, angle)\n",
-    "\n",
-    "    task = device.run(random_circuit, shots=100)\n",
-    "    counts = task.result().measurement_counts\n",
-    "\n",
-    "    angle_list.append(angle)\n",
-    "    counts_list.append(counts)\n",
-    "    print(counts)\n",
-    "\n",
-    "# Save the variables of interest so that we can access later\n",
-    "save_job_result({\"counts\": counts_list, \"angle\": angle_list, \"estimated cost\": t.qpu_tasks_cost() + t.simulator_tasks_cost()})\n",
-    "\n",
-    "print(\"Test hybrid job completed!\")\n",
-    "```"
-   ]
-  },
-  {
-   "cell_type": "markdown",
-   "metadata": {},
-   "source": [
-    "## Creating your first hybrid job\n",
-    "\n",
-    "Once the script is finalized, you can create a Braket Hybrid Job with `AwsQuantumJob`. When the hybrid job is created, Amazon Braket starts the hybrid job instance (based on EC2) and spins up a Docker container to run your algorithm script. Other configurations can be specified via keyword arguments. See the [developer guide](https://docs.aws.amazon.com/braket/latest/developerguide/what-is-braket.html) and other example notebooks to learn more about how to customize your jobs\n",
-    "\n",
-    "This example uses the following inputs for `AwsQuantumJob`:\n",
-    "- <b>device</b>: The ARN of the Braket simulator or QPU to use in the hybrid job. It will be passed as an environment variable to the algorithm script. \n",
-    "- <b>source_module</b>: The path to a file or a Python module that contains your algorithm script. It will be uploaded to the container for running the Braket Hybrid Job.\n",
-    "- <b>wait_until_complete (optional)</b>: If True, the function call will wait until the Braket Hybrid Job is completed and will additionally print logs to the local console. Otherwise, it will run asynchronously. The default is False."
-   ]
-  },
-  {
-   "cell_type": "code",
-   "execution_count": 4,
-   "metadata": {},
-   "outputs": [],
-   "source": [
-    "from braket.aws import AwsDevice, AwsQuantumJob\n",
-    "from braket.devices import Devices"
-   ]
-  },
-  {
-   "cell_type": "code",
-   "execution_count": 3,
-   "metadata": {
-    "pycharm": {
-     "name": "#%%\n"
-    }
-   },
-   "outputs": [
-    {
-     "name": "stdout",
-     "output_type": "stream",
-     "text": [
-      "Initializing Braket Job: arn:aws:braket:<region>:<account-id>:job/<job-name>\n",
-      "...............................................\n",
-      "\u001b[34m2021-11-10 20:55:24,467 sagemaker-training-toolkit INFO     Invoking user script\u001b[0m\n",
-      "\u001b[34mTraining Env:\u001b[0m\n",
-      "\u001b[34m{\n",
-      "    \"additional_framework_parameters\": {},\n",
-      "    \"channel_input_dirs\": {},\n",
-      "    \"current_host\": \"algo-1\",\n",
-      "    \"framework_module\": null,\n",
-      "    \"hosts\": [\n",
-      "        \"algo-1\"\n",
-      "    ],\n",
-      "    \"hyperparameters\": {},\n",
-      "    \"input_config_dir\": \"/opt/ml/input/config\",\n",
-      "    \"input_data_config\": {},\n",
-      "    \"input_dir\": \"/opt/ml/input\",\n",
-      "    \"is_master\": true,\n",
-      "    \"job_name\": \"BraketJob-<account-id>-<job-name>\",\n",
-      "    \"log_level\": 20,\n",
-      "    \"master_hostname\": \"algo-1\",\n",
-      "    \"model_dir\": \"/opt/ml/model\",\n",
-      "    \"module_dir\": \"/opt/ml/code\",\n",
-      "    \"module_name\": \"braket_container\",\n",
-      "    \"network_interface_name\": \"eth0\",\n",
-      "    \"num_cpus\": 2,\n",
-      "    \"num_gpus\": 0,\n",
-      "    \"output_data_dir\": \"/opt/ml/output/data\",\n",
-      "    \"output_dir\": \"/opt/ml/output\",\n",
-      "    \"output_intermediate_dir\": \"/opt/ml/output/intermediate\",\n",
-      "    \"resource_config\": {\n",
-      "        \"current_host\": \"algo-1\",\n",
-      "        \"hosts\": [\n",
-      "            \"algo-1\"\n",
-      "        ],\n",
-      "        \"network_interface_name\": \"eth0\"\n",
-      "    },\n",
-      "    \"user_entry_point\": \"braket_container.py\"\u001b[0m\n",
-      "...............................................\n",
-      "...............................................\n",
-      "\u001b[34mRunning Code As Subprocess\u001b[0m\n",
-      "\u001b[34mTest job started!!!!!\u001b[0m\n",
-      "\u001b[34mCounter({'0': 88, '1': 12})\u001b[0m\n",
-      "\u001b[34mCounter({'1': 58, '0': 42})\u001b[0m\n",
-      "\u001b[34mCounter({'1': 54, '0': 46})\u001b[0m\n",
-      "\u001b[34mCounter({'0': 100})\u001b[0m\n",
-      "\u001b[34mCounter({'0': 100})\u001b[0m\n",
-      "\u001b[34mTest job completed!!!!!\u001b[0m\n",
-      "\u001b[34mCode Run Finished\u001b[0m\n",
-      "\u001b[34m2021-11-10 20:55:58,953 sagemaker-training-toolkit INFO     Reporting training SUCCESS\u001b[0m\n"
-     ]
-    }
-   ],
-   "source": [
-    "# This cell should take about 5 mins\n",
-    "job = AwsQuantumJob.create(\n",
-    "    device=Devices.Amazon.SV1,\n",
-    "    source_module=\"algorithm_script.py\",\n",
-    "    wait_until_complete=True,\n",
-    ")"
-   ]
-  },
-  {
-   "cell_type": "markdown",
-   "metadata": {},
-   "source": [
-    "In this example, the algorithm is defined by a single file, so the `source_module` is `algorithm_script.py`. Depending on your application, there are other options for setting the source module. For example, if you wish to only execute a part of `algorithm_script.py` at the start of a Braket Hybrid Job, you can package that part to be a `starting_function()`. Then assign the function as the entry point by adding the `entry_point` input argument."
-   ]
-  },
-  {
-   "cell_type": "code",
-   "execution_count": 4,
-   "metadata": {},
-   "outputs": [],
-   "source": [
-    "source_module = \"algorithm_script.py\"\n",
-    "entry_point = \"algorithm_script:starting_function\""
-   ]
-  },
-  {
-   "cell_type": "markdown",
-   "metadata": {},
-   "source": [
-    "If your algorithm script requires other dependencies, you can put them all in one folder, say the `algorithm_folder`. The input arguments would then be"
-   ]
-  },
-  {
-   "cell_type": "code",
-   "execution_count": 5,
-   "metadata": {},
-   "outputs": [],
-   "source": [
-    "source_module = \"algorithm_folder\"\n",
-    "entry_point = \"algorithm_folder.algorithm_script:starting_function\""
-   ]
-  },
-  {
-   "cell_type": "markdown",
-   "metadata": {},
-   "source": [
-    "## Checking hybrid job state and loading results\n",
-    "\n",
-    "The status of a Braket Job can be checked by calling `job.state()`. The state will be one of \"QUEUED\", \"RUNNING\", \"FAILED\", \"COMPLETED\", \"CANCELLING\", or \"CANCELLED\". "
-   ]
-  },
-  {
-   "cell_type": "code",
-   "execution_count": 6,
-   "metadata": {},
-   "outputs": [
-    {
-     "data": {
-      "text/plain": [
-       "'COMPLETED'"
-      ]
-     },
-     "execution_count": 6,
-     "metadata": {},
-     "output_type": "execute_result"
-    }
-   ],
-   "source": [
-    "job.state()"
-   ]
-  },
-  {
-   "cell_type": "markdown",
-   "metadata": {},
-   "source": [
-    "Once completed, the result can be retrieved using `job.result()`. Logs and metadata are also accessible via `job.logs()` and `job.metadata()`. If you lose the reference to the hybrid job object, you can always reinstantiate it using your hybrid job ARN as `job=AwsQuantumJob(\"your-job-arn\")`. The ARN of a hybrid job can be found in the Amazon Braket Console. By default the ARN of a hybrid job will be \"`arn:aws:braket:<region>:<account_id>:job/<job_name>`\". "
-   ]
-  },
-  {
-   "cell_type": "code",
-   "execution_count": 7,
-   "metadata": {},
-   "outputs": [
-    {
-     "name": "stdout",
-     "output_type": "stream",
-     "text": [
-      "counts:  [{'1': 12, '0': 88}, {'0': 42, '1': 58}, {'0': 46, '1': 54}, {'0': 100}, {'0': 100}]\n",
-      "angles:  [-0.6634809825751307, 1.8729107298836103, -1.8816578492668359, -0.04308463076559567, 0.03224990551866221]\n"
-     ]
-    }
-   ],
-   "source": [
-    "results = job.result()  # will return once job.state() = \"COMPLETED\", should be 6 minutes\n",
-    "print(\"counts: \", results[\"counts\"])\n",
-    "print(\"angles: \", results[\"angles\"])"
-   ]
-  },
-  {
-   "cell_type": "code",
-   "execution_count": 8,
-   "metadata": {},
-   "outputs": [],
-   "source": [
-    "# print(job.logs()) # uncomment to print logs"
-   ]
-  },
-  {
-   "cell_type": "markdown",
-   "metadata": {},
-   "source": [
-    "You can also download the result to a local directory."
-   ]
-  },
-  {
-   "cell_type": "code",
-   "execution_count": 9,
-   "metadata": {},
-   "outputs": [],
-   "source": [
-    "job.download_result()  # download hybrid job result to local directory"
-   ]
-  },
-  {
-   "cell_type": "code",
-   "execution_count": 10,
-   "metadata": {},
-   "outputs": [
-    {
-     "name": "stdout",
-     "output_type": "stream",
-     "text": [
-      "Task Summary\n",
-      "{'arn:aws:braket:::device/quantum-simulator/amazon/sv1': {'shots': 500, 'tasks': {'COMPLETED': 5}, 'execution_duration': 0.081, 'billed_execution_duration': 15.0}}\n",
-      "Note: Charges shown are estimates based on your Amazon Braket simulator and quantum processing unit (QPU) task usage. Estimated charges shown may differ from your actual charges. Estimated charges do not factor in any discounts or credits, and you may experience additional charges based on your use of other services such as Amazon Elastic Compute Cloud (Amazon EC2).\n",
-      "Estimated cost to run tasks in this job: 0.01875 USD\n"
-     ]
-    }
-   ],
-   "source": [
-    "print(\"Quantum Task Summary\")\n",
-    "print(job.result()[\"task summary\"])\n",
-    "print(\n",
-    "    \"Note: Charges shown are estimates based on your Amazon Braket simulator and quantum processing unit (QPU) task usage. Estimated charges shown may differ from your actual charges. Estimated charges do not factor in any discounts or credits, and you may experience additional charges based on your use of other services such as Amazon Elastic Compute Cloud (Amazon EC2).\"\n",
-    ")\n",
-    "print(\n",
-    "    f\"Estimated cost to run quantum tasks in this hybrid job: {job.result()['estimated cost']} USD\"\n",
-    ")"
-   ]
-  },
-  {
-   "cell_type": "markdown",
-   "metadata": {},
-   "source": [
-    "## Increase performance by running hybrid jobs on QPUs\n",
-    "\n",
-    "With Braket Hybrid Jobs, you can run hybrid algorithms on all QPUs available through Amazon Braket. When you select a QPU as your device, your hybrid job will have priority access for the duration of your hybrid job. Quantum tasks created as part of your hybrid job will be executed ahead of other tasks in the device queue. This reduces the risk of certain tasks being delayed or drifting calibrations on the device. To secure priority on a device your job needs to wait for the device to complete running or already queued jobs. Before submitting the job on a device, you can check the queue depth for the hybrid jobs. To check the number of hybrid jobs queued on the device call `device.queue_depth().jobs`."
-   ]
-  },
-  {
-   "cell_type": "code",
-   "execution_count": 7,
-   "metadata": {},
-   "outputs": [
-    {
-     "data": {
-      "text/plain": [
-       "'2'"
-      ]
-     },
-     "execution_count": 7,
-     "metadata": {},
-     "output_type": "execute_result"
-    }
-   ],
-   "source": [
-    "# Select the device on which you will be submitting your hybrid job.\n",
-    "device = AwsDevice(Devices.Rigetti.AspenM3)\n",
-    "device.queue_depth().jobs"
-   ]
-  },
-  {
-   "cell_type": "markdown",
-   "metadata": {},
-   "source": [
-    "You can seamlessly swap the SV1 simulator for a QPU by changing the device argument in `AwsQuantumJob.create()`. For instance, the code below will create a hybrid job with priority access on the Rigetti Aspen-M-3 device:\n",
-    "\n",
-    "<div class=\"alert alert-block alert-info\">\n",
-    "    <b>Note:</b> The following cell uses the Rigetti Aspen-M-3 device; before you uncomment and run it, make sure the device is currently available. You can find QPU availability windows on the <a href=\"https://us-west-1.console.aws.amazon.com/braket/home?region=us-west-1#/devices\">Devices page</a> in the Amazon Braket Console\n",
-    "</div>"
-   ]
-  },
-  {
-   "cell_type": "code",
-   "execution_count": 8,
-   "metadata": {},
-   "outputs": [],
-   "source": [
-    "# qpu_job = AwsQuantumJob.create(\n",
-    "#     device=Devices.Rigetti.AspenM3,\n",
-    "#     source_module=\"algorithm_script.py\",\n",
-    "#     wait_until_complete=False,\n",
-    "# )"
-   ]
-  },
-  {
-   "cell_type": "markdown",
-   "metadata": {},
-   "source": [
-    "You can check the position of your hybrid job in the queue by calling job.queue_position().queue_position. The queue position is only returned when the job is in \"QUEUED\" state, else None is returned. You can also check why the queue position value is not returned by calling calling `job.queue_position().message`. Here, `job` is the variable to which you assign your job creation. "
-   ]
-  },
-  {
-   "cell_type": "code",
-   "execution_count": 9,
-   "metadata": {},
-   "outputs": [
-    {
-     "data": {
-      "text/plain": [
-       "'3'"
-      ]
-     },
-     "execution_count": 8,
-     "metadata": {},
-     "output_type": "execute_result"
-    }
-   ],
-   "source": [
-    "# qpu_job.queue_position().queue_position"
-   ]
-  },
-  {
-   "cell_type": "markdown",
-   "metadata": {},
-   "source": [
-    "When you create the hybrid job, Amazon Braket will wait for the QPU to become available before initializing the hybrid job. Note that the Braket Hybrid Job will automatically select the AWS region where the device is available. As mentioned earlier, the specified device is provided to the hybrid job in the environment variable `AMZN_BRAKET_DEVICE_ARN`; the script `algorithm_script.py` uses this variable to choose the Braket device to use.\n",
-    "\n",
-    "In variational algorithms, there are usually optimization processes that update parameters of a fixed parametrized circuit. When executing such algorithms on a supported QPU with Hybrid Jobs, parametric compilation can improve the performance of the hybrid jobs. All you need to do is to submit the parametrized circuit using free parameters in the algorithm script. Braket will compile the circuit once and manage the compiled circuit of the Hybrid Job. There is no recompilation for subsequent parameter updates to the same circuit, resulting in faster runtimes. An example of algorithm script that uses a parametrized circuit is in `algorithm_script_parametrized_circuit.py`. Use this algorithm script in the place of `algorithm_script.py` and submit a hybrid job to a supported Braket QPU to use parametric compilation. See the Amazon Braket developer guide to learn more about [the usage of free parameters](https://docs.aws.amazon.com/braket/latest/developerguide/braket-constructing-circuit.html#braket-gates) and [parametric compilation with Hybrid Jobs](https://docs.aws.amazon.com/braket/latest/developerguide/braket-jobs.html)."
-   ]
-  },
-  {
-   "cell_type": "markdown",
-   "metadata": {},
-   "source": [
-    "## AWS Sessions\n",
-    "\n",
-    "You can customize the default location where Braket Hybrid Jobs saves and loads results in Amazon S3 by providing the AWS session information. The name of the S3 bucket needs to start with \"amazon-braket-\", and it must be in the same region as the hybrid job being created."
-   ]
-  },
-  {
-   "cell_type": "code",
-   "execution_count": 11,
-   "metadata": {},
-   "outputs": [],
-   "source": [
-    "from braket.aws import AwsSession\n",
-    "\n",
-    "# Set Amazon S3 bucket\n",
-    "aws_session = AwsSession(default_bucket=\"amazon-braket-bucket-name\")"
-   ]
-  },
-  {
-   "cell_type": "markdown",
-   "metadata": {},
-   "source": [
-    "To create a Braket Hybrid Job with this S3 bucket, pass `aws_session` as an argument to ` AwsQuantumJob.create()`:\n",
-    "\n",
-    "```python\n",
-    "job = AwsQuantumJob.create(\n",
-    "    device=Devices.Amazon.SV1,\n",
-    "    source_module=\"algorithm_script.py\",\n",
-    "    aws_session=aws_session # using specific S3 bucket\n",
-    ")\n",
-    "```"
-   ]
-  },
-  {
-   "cell_type": "markdown",
-   "metadata": {},
-   "source": [
-    "## Debugging with local Braket Hybrid Jobs\n",
-    "\n",
-    "For faster testing and debugging of your code, you can run a hybrid job locally in your own environment. This feature requires Docker to be installed in your local environment. Amazon Braket notebooks have Docker pre-installed, so you can test local hybrid jobs in hosted notebooks instantly. To install Docker in your local environment, follow these [instructions](https://docs.docker.com/get-docker/). When a local hybrid job is created for the first time, it will take longer because it needs to build the container. The subsequent runs will be faster. Note that local hybrid jobs will not be visible in the Amazon Braket Console.\n",
-    "\n",
-    "To run a hybrid job in local mode, make sure the Docker daemon is running, and then simply create a `LocalQuantumJob` instead of an `AwsQuantumJob`. Local hybrid jobs always run synchronously and display the logs."
-   ]
-  },
-  {
-   "cell_type": "code",
-   "execution_count": 12,
-   "metadata": {
-    "tags": []
-   },
-   "outputs": [
-    {
-     "name": "stdout",
-     "output_type": "stream",
-     "text": [
-      "Using the short-lived AWS credentials found in session. They might expire while running.\n",
-      "Boto3 Version:  1.18.33\n",
-      "Beginning Setup\n",
-      "Completed 50.5 KiB/50.5 KiB (72.5 KiB/s) with 1 file(s) remaining\n",
-      "...............................................\n",
-      "...............................................\n",
-      "Running Code As Subprocess\n",
-      "Test job started!!!!!\n",
-      "Counter({'0': 79, '1': 21})\n",
-      "Counter({'0': 84, '1': 16})\n",
-      "Counter({'0': 91, '1': 9})\n",
-      "Counter({'0': 85, '1': 15})\n",
-      "Counter({'1': 94, '0': 6})\n",
-      "Test job completed!!!!!\n",
-      "Code Run Finished\n"
-     ]
-    }
-   ],
-   "source": [
-    "from braket.jobs.local.local_job import LocalQuantumJob\n",
-    "\n",
-    "# This cell should take about 2 min\n",
-    "job = LocalQuantumJob.create(\n",
-    "    device=Devices.Amazon.SV1,\n",
-    "    source_module=\"algorithm_script.py\",\n",
-    ")"
-   ]
-  },
-  {
-   "cell_type": "code",
-   "execution_count": 13,
-   "metadata": {},
-   "outputs": [
-    {
-     "name": "stdout",
-     "output_type": "stream",
-     "text": [
-      "Task Summary\n",
-      "{'arn:aws:braket:::device/quantum-simulator/amazon/sv1': {'shots': 500, 'tasks': {'COMPLETED': 5}, 'execution_duration': 0.046, 'billed_execution_duration': 15.0}}\n",
-      "Note: Charges shown are estimates based on your Amazon Braket simulator and quantum processing unit (QPU) task usage. Estimated charges shown may differ from your actual charges. Estimated charges do not factor in any discounts or credits, and you may experience additional charges based on your use of other services such as Amazon Elastic Compute Cloud (Amazon EC2).\n",
-      "Estimated cost to run tasks in this job: 0.01875 USD\n"
-     ]
-    }
-   ],
-   "source": [
-    "print(\"Quantum Task Summary\")\n",
-    "print(job.result()[\"task summary\"])\n",
-    "print(\n",
-    "    \"Note: Charges shown are estimates based on your Amazon Braket simulator and quantum processing unit (QPU) task usage. Estimated charges shown may differ from your actual charges. Estimated charges do not factor in any discounts or credits, and you may experience additional charges based on your use of other services such as Amazon Elastic Compute Cloud (Amazon EC2).\"\n",
-    ")\n",
-    "print(\n",
-    "    f\"Estimated cost to run quantum tasks in this hybrid job: {job.result()['estimated cost']} USD\"\n",
-    ")"
-   ]
-  },
-  {
-   "cell_type": "markdown",
-   "metadata": {},
-   "source": [
-    "## Creating a Braket Hybrid Job from the Braket console\n",
-    "\n",
-    "Besides creating a Braket Hybrid Job programmatically using `AwsQuantumJob.create`, there is also an option to create a hybrid job in the Braket console. Follow [this link](https://us-west-2.console.aws.amazon.com/braket/home#/job/create) to the \\\"Create hybrid job\\\" page. First, we need to give our new hybrid job the algorithm script. The script can be uploaded directly from your computer in the console or selected from files that are uploaded to S3. Here you also have the option to provide input data and parameters to your algorithm. After the algorithm is specified, you have the option to skip directly to the review and create page.\n",
-    "\n",
-    "<div align=\"center\"><img src=\"console_figures/1-algorithm.png\"/></div>"
-   ]
-  },
-  {
-   "cell_type": "markdown",
-   "metadata": {},
-   "source": [
-    "Next, you can choose a name for your hybrid job or use the default name. You also have the option to change the default execution role and the default S3 location for uploads.\n",
-    "\n",
-    "<div align=\"center\"><img src=\"console_figures/2-basic.png\"/></div>"
-   ]
-  },
-  {
-   "cell_type": "markdown",
-   "metadata": {},
-   "source": [
-    "Third, select a container environment for your job. The default \"PennyLane\" container is enough for the example in this notebook. For information about using other pre-built or custom containers, see the [Pennylane](../2_Using_PennyLane_with_Braket_Hybrid_Jobs/Using_PennyLane_with_Braket_Hybrid_Jobs.ipynb) and the [BYOC](../3_Bring_your_own_container/bring_your_own_container.ipynb) example notebooks. \n",
-    "\n",
-    "<div align=\"center\"><img src=\"console_figures/3-environment.png\"/></div>"
-   ]
-  },
-  {
-   "cell_type": "markdown",
-   "metadata": {},
-   "source": [
-    "You may also select a Braket on-demand simulator or QPU for your job and configure the execution settings. You also have the option to customize the default locations for checkpoints and output data. We dive deeper into these advanced use cases in other [example notebooks](../2_Using_PennyLane_with_Braket_Hybrid_Jobs/Using_PennyLane_with_Braket_Hybrid_Jobs.ipynb).\n",
-    "\n",
-    "<div align=\"center\"><img src=\"console_figures/4-execution.png\"/></div>"
-   ]
-  },
-  {
-   "cell_type": "markdown",
-   "metadata": {},
-   "source": [
-    "After finishing all the settings, you can review your selections before submitting your hybrid job. You can now create the hybrid job by clicking the \\\"Create hybrid job\\\" button or return to any earlier step to make edits. We can now view the progress in the Braket console.\n",
-    "\n",
-    "<div align=\"center\"><img src=\"console_figures/5-review.png\"/></div>"
-   ]
-  },
-  {
-   "cell_type": "markdown",
-   "metadata": {},
-   "source": [
-    "## Summary\n",
-    "\n",
-    "In this tutorial, we have created our first Braket Job with a simple batch of five circuits using the Amazon Braket SDK and, as an alternative, from the Braket console. We learned how to change the Amazon S3 folder and the AWS region for a job, and how to save results, and how to retrieve queue depth for a device, and queue position for the hybrid job. We learned how to seamlessly change the device to run on simulators or QPUs. We used local mode to quickly test code. Finally, we created the same job using the Braket console."
-   ]
-  }
- ],
- "metadata": {
-  "kernelspec": {
-   "display_name": "conda_braket",
-   "language": "python",
-   "name": "conda_braket"
-  },
-  "language_info": {
-   "codemirror_mode": {
-    "name": "ipython",
-    "version": 3
-   },
-   "file_extension": ".py",
-   "mimetype": "text/x-python",
-   "name": "python",
-   "nbconvert_exporter": "python",
-   "pygments_lexer": "ipython3",
-   "version": "3.10.9"
-  },
-  "vscode": {
-   "interpreter": {
-    "hash": "590fab68195cf107911461461f81d5c472d3d6127f579badfcfad30f03e5cab2"
-   }
-  }
- },
- "nbformat": 4,
- "nbformat_minor": 4
-=======
     "cells": [
         {
             "cell_type": "markdown",
@@ -1213,5 +599,4 @@
     },
     "nbformat": 4,
     "nbformat_minor": 4
->>>>>>> 14e8d2bc
 }