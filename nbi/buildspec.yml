--- conflicted
+++ resolved
@@ -10,11 +10,7 @@
       - yum -y install wget || apt-get -y install wget
       - _ANACONDA_ARCHIVE_URL=https://repo.anaconda.com/archive
       - _MINICONDA_ARCHIVE_URL=https://repo.anaconda.com/miniconda
-<<<<<<< HEAD
-      - export LCC_MINICONDA_INSTALLER=Miniconda3-py313_25.9.1-1-Linux-x86_64.sh
-=======
       - export LCC_MINICONDA_INSTALLER=Miniconda3-latest-Linux-x86_64.sh
->>>>>>> f817f22a
       - export LCC_MINICONDA_INSTALLER_URL=$_MINICONDA_ARCHIVE_URL/$LCC_MINICONDA_INSTALLER
       - export LCC_MINICONDA_INSTALL_DIR=$HOME/Braket/miniconda3
       - wget --quiet $LCC_MINICONDA_INSTALLER_URL --output-document $LCC_MINICONDA_INSTALLER
@@ -39,14 +35,10 @@
       - conda env create -q --name $BRAKET_ENV -f environment.yml --no-default-package --solver libmamba
       - pip cache purge
       - conda clean --all --yes --quiet
-<<<<<<< HEAD
       - echo "Using compression level $COMPRESS_LEVEL"
-      - conda pack --quiet --name $BRAKET_ENV --output envs/Braket.tar.zst --compress-level $COMPRESS_LEVEL --n-threads -1 --exclude "share/man/*" --exclude "share/doc/*"
-=======
       - conda pack --quiet --name $BRAKET_ENV --output envs/Braket.tar.zst 
-          --compress-level 19 --n-threads -1
+          --compress-level $COMPRESS_LEVEL --n-threads -1
           --exclude "share/man/*" --exclude "share/doc/*"
->>>>>>> f817f22a
       - du -hs envs/Braket.tar.zst
 
 artifacts:
