--- conflicted
+++ resolved
@@ -10,12 +10,6 @@
     mock_utils.mock_default_device_calls(mocker)
     mocker.set_get_device_result(
         {
-<<<<<<< HEAD
-            "deviceType": "QPU",
-            "deviceCapabilities": mock_utils.read_file(
-                "rig_pulse_device_capabilities.json", __file__
-            ),
-=======
             "devices": [
                 {
                     "deviceArn": "arn:aws:braket:us-west-2::device/qpu/arn/TestARN",
@@ -46,7 +40,6 @@
                     "providerName": "Test Provider"
                 }
             ]
->>>>>>> 14e8d2bc
         }
     )
     mocker.set_search_result(
