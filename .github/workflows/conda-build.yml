# This workflow will setup a conda build for dependency checks by pulling in the codebuild docker images 
# and will execute only on modification of yml files for PRs and merges.

name: Build Conda Environment

on:
  push:
    branches:
      - main
  pull_request:
    branches:
      - main
      - feature/**

jobs:
  build:
    runs-on: ubuntu-latest

    steps:
    - name: Maximize build space
      shell: bash
      run: |
<<<<<<< HEAD
        sudo rm -rf /usr/local/lib/android
        sudo rm -rf /usr/share/dotnet
        sudo rm -rf /opt/ghc
    - uses: actions/checkout@v2
    - name: Setup python 3.11
      uses: actions/setup-python@v2
=======
        sudo rm -rf /usr/local/lib/android & sudo rm -rf /usr/share/dotnet & sudo rm -rf /opt/ghc
    - uses: actions/checkout@v4
    - name: Setup python 3.8
      uses: actions/setup-python@v4
>>>>>>> 4d259dfb
      with:
        python-version: 3.11.4
    - name: Build conda environment
      run: |
        ./nbi/codebuild_build.sh -i public.ecr.aws/codebuild/amazonlinux2-x86_64-standard:3.0 -a envs -b nbi/buildspec.yml<|MERGE_RESOLUTION|>--- conflicted
+++ resolved
@@ -20,19 +20,10 @@
     - name: Maximize build space
       shell: bash
       run: |
-<<<<<<< HEAD
-        sudo rm -rf /usr/local/lib/android
-        sudo rm -rf /usr/share/dotnet
-        sudo rm -rf /opt/ghc
-    - uses: actions/checkout@v2
-    - name: Setup python 3.11
-      uses: actions/setup-python@v2
-=======
         sudo rm -rf /usr/local/lib/android & sudo rm -rf /usr/share/dotnet & sudo rm -rf /opt/ghc
     - uses: actions/checkout@v4
-    - name: Setup python 3.8
+    - name: Setup python 3.11
       uses: actions/setup-python@v4
->>>>>>> 4d259dfb
       with:
         python-version: 3.11.4
     - name: Build conda environment
